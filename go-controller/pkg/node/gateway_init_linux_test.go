// +build linux

package node

import (
	"bytes"
	"fmt"
	"net"
	"strings"
	"syscall"

	"github.com/urfave/cli/v2"
	v1 "k8s.io/api/core/v1"
	metav1 "k8s.io/apimachinery/pkg/apis/meta/v1"
	"k8s.io/client-go/kubernetes/fake"
	"k8s.io/client-go/tools/record"

	"github.com/ovn-org/ovn-kubernetes/go-controller/pkg/config"
	"github.com/ovn-org/ovn-kubernetes/go-controller/pkg/factory"
	"github.com/ovn-org/ovn-kubernetes/go-controller/pkg/kube"
	ovntest "github.com/ovn-org/ovn-kubernetes/go-controller/pkg/testing"
	"github.com/ovn-org/ovn-kubernetes/go-controller/pkg/util"

	"github.com/containernetworking/plugins/pkg/ns"
	"github.com/containernetworking/plugins/pkg/testutils"
	"github.com/vishvananda/netlink"

	. "github.com/onsi/ginkgo"
	. "github.com/onsi/gomega"
)

func setupNodeAccessBridgeTest(fexec *ovntest.FakeExec, nodeName, brLocalnetMAC, mtu string) {
	gwPortMac := util.IPAddrToHWAddr(net.ParseIP(util.V4NodeLocalNatSubnetNextHop)).String()

	fexec.AddFakeCmdsNoOutputNoError([]string{
		"ovs-vsctl --timeout=15 --may-exist add-br br-local",
	})
	fexec.AddFakeCmd(&ovntest.ExpectedCmd{
		Cmd:    "ovs-vsctl --timeout=15 --if-exists get interface br-local mac_in_use",
		Output: brLocalnetMAC,
	})
	fexec.AddFakeCmdsNoOutputNoError([]string{
		"ovs-vsctl --timeout=15 set bridge br-local other-config:hwaddr=" + brLocalnetMAC,
	})
	fexec.AddFakeCmd(&ovntest.ExpectedCmd{
		Cmd:    "ovs-vsctl --timeout=15 --if-exists get Open_vSwitch . external_ids:ovn-bridge-mappings",
		Output: util.PhysicalNetworkName + ":breth0",
	})
	fexec.AddFakeCmdsNoOutputNoError([]string{
		"ovs-vsctl --timeout=15 set Open_vSwitch . external_ids:ovn-bridge-mappings=" + util.PhysicalNetworkName + ":breth0" + "," + util.LocalNetworkName + ":br-local",
	})
	fexec.AddFakeCmdsNoOutputNoError([]string{
		"ovs-vsctl --timeout=15 --may-exist add-port br-local " + localnetGatewayNextHopPort +
			" -- set interface " + localnetGatewayNextHopPort + " type=internal mtu_request=" + mtu + " mac=" + strings.ReplaceAll(gwPortMac, ":", "\\:"),
	})
}

func shareGatewayInterfaceTest(app *cli.App, testNS ns.NetNS,
	eth0Name, eth0MAC, eth0IP, eth0GWIP, eth0CIDR string, gatewayVLANID uint) {
	const mtu string = "1234"
	const clusterCIDR string = "10.1.0.0/16"
	app.Action = func(ctx *cli.Context) error {
		const (
			nodeName      string = "node1"
			brNextHopIp   string = util.V4NodeLocalNatSubnetNextHop
			systemID      string = "cb9ec8fa-b409-4ef3-9f42-d9283c47aac6"
			nodeSubnet    string = "10.1.1.0/24"
			brLocalnetMAC string = "11:22:33:44:55:66"
		)

		brNextHopCIDR := fmt.Sprintf("%s/%d", brNextHopIp, util.V4NodeLocalNatSubnetPrefix)
		fexec := ovntest.NewFakeExec()
		fexec.AddFakeCmd(&ovntest.ExpectedCmd{
			Cmd: "ovs-vsctl --timeout=15 -- port-to-br eth0",
			Err: fmt.Errorf(""),
		})
		fexec.AddFakeCmd(&ovntest.ExpectedCmd{
			Cmd: "ovs-vsctl --timeout=15 -- br-exists eth0",
			Err: fmt.Errorf(""),
		})
		fexec.AddFakeCmd(&ovntest.ExpectedCmd{
			Cmd: "ovs-vsctl --timeout=15 -- --may-exist add-br breth0 -- br-set-external-id breth0 bridge-id breth0 -- br-set-external-id breth0 bridge-uplink eth0 -- set bridge breth0 fail-mode=standalone other_config:hwaddr=" + eth0MAC + " -- --may-exist add-port breth0 eth0 -- set port eth0 other-config:transient=true",
			Action: func() error {
				return testNS.Do(func(ns.NetNS) error {
					defer GinkgoRecover()

					// Create breth0 as a dummy link
					err := netlink.LinkAdd(&netlink.Dummy{
						LinkAttrs: netlink.LinkAttrs{
							Name:         "br" + eth0Name,
							HardwareAddr: ovntest.MustParseMAC(eth0MAC),
						},
					})
					Expect(err).NotTo(HaveOccurred())
					_, err = netlink.LinkByName("br" + eth0Name)
					Expect(err).NotTo(HaveOccurred())
					return nil
				})
			},
		})
		fexec.AddFakeCmd(&ovntest.ExpectedCmd{
			Cmd:    "ovs-vsctl --timeout=15 --if-exists get interface breth0 mac_in_use",
			Output: eth0MAC,
		})
		fexec.AddFakeCmdsNoOutputNoError([]string{
			"ovs-vsctl --timeout=15 set bridge breth0 other-config:hwaddr=" + eth0MAC,
		})
		fexec.AddFakeCmd(&ovntest.ExpectedCmd{
			Cmd:    "ovs-vsctl --timeout=15 --if-exists get Open_vSwitch . external_ids:ovn-bridge-mappings",
			Output: "",
		})
		fexec.AddFakeCmdsNoOutputNoError([]string{
			"ovs-vsctl --timeout=15 set Open_vSwitch . external_ids:ovn-bridge-mappings=" + util.PhysicalNetworkName + ":breth0",
		})

		setupNodeAccessBridgeTest(fexec, nodeName, brLocalnetMAC, mtu)

		fexec.AddFakeCmd(&ovntest.ExpectedCmd{
			Cmd:    "ovs-vsctl --timeout=15 --if-exists get Open_vSwitch . external_ids:system-id",
			Output: systemID,
		})
		fexec.AddFakeCmd(&ovntest.ExpectedCmd{
			Cmd:    "ovs-ofctl --no-stats --no-names dump-flows br-int table=41,ip,nw_src=" + clusterCIDR,
			Output: ` cookie=0x770ac8a6, table=41, priority=17,ip,metadata=0x3,nw_src=` + clusterCIDR + ` actions=ct(commit,table=42,zone=NXM_NX_REG12[0..15],nat(src=` + eth0IP + `))`,
		})
		fexec.AddFakeCmd(&ovntest.ExpectedCmd{
			Cmd:    "ovs-vsctl --timeout=15 wait-until Interface patch-breth0_node1-to-br-int ofport>0 -- get Interface patch-breth0_node1-to-br-int ofport",
			Output: "5",
		})
		fexec.AddFakeCmd(&ovntest.ExpectedCmd{
			Cmd:    "ovs-vsctl --timeout=15 --if-exists get interface eth0 ofport",
			Output: "7",
		})
		fexec.AddFakeCmdsNoOutputNoError([]string{
			"ovs-ofctl -O OpenFlow13 replace-flows breth0 -",
		})
		fexec.AddFakeCmdsNoOutputNoError([]string{
			"ovs-ofctl add-flow breth0 cookie=0xdeff105, priority=100, in_port=5, ip, actions=ct(commit, zone=64000), output:7",
			"ovs-ofctl add-flow breth0 cookie=0xdeff105, priority=50, in_port=7, ip, actions=ct(zone=64000, table=1)",
			"ovs-ofctl add-flow breth0 cookie=0xdeff105, priority=100, table=1, ct_state=+trk+est, actions=output:5",
			"ovs-ofctl add-flow breth0 cookie=0xdeff105, priority=100, table=1, ct_state=+trk+rel, actions=output:5",
			"ovs-ofctl add-flow breth0 cookie=0xdeff105, priority=0, table=1, actions=output:NORMAL",
		})
		// nodePortWatcher()
		fexec.AddFakeCmd(&ovntest.ExpectedCmd{
			Cmd:    "ovs-vsctl --timeout=15 --if-exists get interface patch-breth0_" + nodeName + "-to-br-int ofport",
			Output: "5",
		})
		fexec.AddFakeCmd(&ovntest.ExpectedCmd{
			Cmd:    "ovs-vsctl --timeout=15 --if-exists get interface eth0 ofport",
			Output: "7",
		})
		// syncServices()
		fexec.AddFakeCmd(&ovntest.ExpectedCmd{
			Cmd: "ovs-ofctl dump-flows breth0",
			Output: `cookie=0x0, duration=8366.605s, table=0, n_packets=0, n_bytes=0, priority=100,ip,in_port="patch-breth0_no" actions=ct(commit,zone=64000),output:eth0
cookie=0x0, duration=8366.603s, table=0, n_packets=10642, n_bytes=10370438, priority=50,ip,in_port=eth0 actions=ct(table=1,zone=64000)
cookie=0x0, duration=8366.705s, table=0, n_packets=11549, n_bytes=1746901, priority=0 actions=NORMAL
cookie=0x0, duration=8366.602s, table=1, n_packets=0, n_bytes=0, priority=100,ct_state=+est+trk actions=output:"patch-breth0_no"
cookie=0x0, duration=8366.600s, table=1, n_packets=0, n_bytes=0, priority=100,ct_state=+rel+trk actions=output:"patch-breth0_no"
cookie=0x0, duration=8366.597s, table=1, n_packets=10641, n_bytes=10370087, priority=0 actions=LOCAL
`,
		})

		err := util.SetExec(fexec)
		Expect(err).NotTo(HaveOccurred())

		_, err = config.InitConfig(ctx, fexec, nil)
		Expect(err).NotTo(HaveOccurred())

		existingNode := v1.Node{ObjectMeta: metav1.ObjectMeta{
			Name: nodeName,
		}}

		fakeClient := fake.NewSimpleClientset(&v1.NodeList{
			Items: []v1.Node{existingNode},
		})

		stop := make(chan struct{})
		wf, err := factory.NewWatchFactory(fakeClient)
		Expect(err).NotTo(HaveOccurred())
		defer func() {
			close(stop)
			wf.Shutdown()
		}()

		n := NewNode(nil, wf, existingNode.Name, stop, record.NewFakeRecorder(0))

		iptV4, iptV6 := util.SetFakeIPTablesHelpers()

		nodeAnnotator := kube.NewNodeAnnotator(&kube.Kube{fakeClient}, &existingNode)

		err = util.SetNodeHostSubnetAnnotation(nodeAnnotator, ovntest.MustParseIPNets(nodeSubnet))
		Expect(err).NotTo(HaveOccurred())
		err = nodeAnnotator.Run()
		Expect(err).NotTo(HaveOccurred())

		err = testNS.Do(func(ns.NetNS) error {
			defer GinkgoRecover()

			waiter := newStartupWaiter()
			err = n.initGateway(ovntest.MustParseIPNets(nodeSubnet), nodeAnnotator, waiter)
			Expect(err).NotTo(HaveOccurred())

			// check if IP adress have assigned to localnetGatewayNextHopPort interface
			link, err := netlink.LinkByName(localnetGatewayNextHopPort)
			Expect(err).NotTo(HaveOccurred())
			addresses, err := netlink.AddrList(link, syscall.AF_INET)
			Expect(err).NotTo(HaveOccurred())
			var foundAddr bool
			expectedAddress, err := netlink.ParseAddr(brNextHopCIDR)
			Expect(err).NotTo(HaveOccurred())
			for _, a := range addresses {
				if a.IP.Equal(expectedAddress.IP) && bytes.Equal(a.Mask, expectedAddress.Mask) {
					foundAddr = true
					break
				}
			}
			Expect(foundAddr).To(BeTrue())

			err = nodeAnnotator.Run()
			Expect(err).NotTo(HaveOccurred())
			err = waiter.Wait()
			Expect(err).NotTo(HaveOccurred())

			// Verify the code moved eth0's IP address, MAC, and routes
			// over to breth0
			l, err := netlink.LinkByName("breth0")
			Expect(err).NotTo(HaveOccurred())
			addrs, err := netlink.AddrList(l, syscall.AF_INET)
			Expect(err).NotTo(HaveOccurred())
			var found bool
			expectedAddr, err := netlink.ParseAddr(eth0CIDR)
			Expect(err).NotTo(HaveOccurred())
			for _, a := range addrs {
				if a.IP.Equal(expectedAddr.IP) && bytes.Equal(a.Mask, expectedAddr.Mask) {
					found = true
					break
				}
			}
			Expect(found).To(BeTrue())

			Expect(l.Attrs().HardwareAddr.String()).To(Equal(eth0MAC))
			return nil
		})

		Expect(fexec.CalledMatchesExpected()).To(BeTrue(), fexec.ErrorDesc)

		expectedTables := map[string]util.FakeTable{
			"filter": {
				"OUTPUT": []string{
					"-j OVN-KUBE-EXTERNALIP",
					"-j OVN-KUBE-NODEPORT",
				},
				"FORWARD": []string{
					"-j OVN-KUBE-EXTERNALIP",
					"-j OVN-KUBE-NODEPORT",
				},
				"OVN-KUBE-NODEPORT":   []string{},
				"OVN-KUBE-EXTERNALIP": []string{},
			},
			"nat": {
				"OUTPUT": []string{
					"-j OVN-KUBE-EXTERNALIP",
					"-j OVN-KUBE-NODEPORT",
				},
				"PREROUTING": []string{
					"-j OVN-KUBE-EXTERNALIP",
					"-j OVN-KUBE-NODEPORT",
				},
				"OVN-KUBE-NODEPORT":   []string{},
				"OVN-KUBE-EXTERNALIP": []string{},
			},
		}
		f4 := iptV4.(*util.FakeIPTables)
		err = f4.MatchState(expectedTables)
		Expect(err).NotTo(HaveOccurred())

		expectedTables = map[string]util.FakeTable{
			"filter": {},
			"nat":    {},
		}
		f6 := iptV6.(*util.FakeIPTables)
		err = f6.MatchState(expectedTables)
		Expect(err).NotTo(HaveOccurred())
		return nil
	}

	err := app.Run([]string{
		app.Name,
		"--cluster-subnets=" + clusterCIDR,
		"--init-gateways",
		"--gateway-interface=" + eth0Name,
		"--nodeport",
		"--gateway-vlanid=" + fmt.Sprintf("%d", gatewayVLANID),
		"--mtu=" + mtu,
	})
	Expect(err).NotTo(HaveOccurred())
}

var _ = Describe("Gateway Init Operations", func() {

	var (
		testNS      ns.NetNS
		app         *cli.App
		fakeOvnNode *FakeOVNNode
		fexec       *ovntest.FakeExec
	)

	BeforeEach(func() {
		var err error
		testNS, err = testutils.NewNS()
		Expect(err).NotTo(HaveOccurred())

		// Restore global default values before each testcase
		config.PrepareTestConfig()

		app = cli.NewApp()
		app.Name = "test"
		app.Flags = config.Flags

		fexec = ovntest.NewFakeExec()
		fakeOvnNode = NewFakeOVNNode(fexec)

		// Set up a fake br-local & LocalnetGatewayNextHopPort
		testNS, err = testutils.NewNS()
		Expect(err).NotTo(HaveOccurred())
		err = testNS.Do(func(ns.NetNS) error {
			defer GinkgoRecover()

			err := netlink.LinkAdd(&netlink.Dummy{
				LinkAttrs: netlink.LinkAttrs{
					Name: "br-local",
				},
			})
			Expect(err).NotTo(HaveOccurred())

			err = netlink.LinkAdd(&netlink.Dummy{
				LinkAttrs: netlink.LinkAttrs{
					Name: localnetGatewayNextHopPort,
				},
			})
			Expect(err).NotTo(HaveOccurred())
			return nil
		})
		Expect(err).NotTo(HaveOccurred())
	})

	AfterEach(func() {
		Expect(testNS.Close()).To(Succeed())
	})

	It("sets up a localnet gateway", func() {
		const mtu string = "1234"

		app.Action = func(ctx *cli.Context) error {
			const (
				nodeName      string = "node1"
				brLocalnetMAC string = "11:22:33:44:55:66"
				brNextHopIP   string = "169.254.33.1"
				brNextHopCIDR string = brNextHopIP + "/24"
				systemID      string = "cb9ec8fa-b409-4ef3-9f42-d9283c47aac6"
				nodeSubnet    string = "10.1.1.0/24"
			)

			fexec.AddFakeCmdsNoOutputNoError([]string{
				"ovs-vsctl --timeout=15 --may-exist add-br br-local",
			})
			fexec.AddFakeCmd(&ovntest.ExpectedCmd{
				Cmd:    "ovs-vsctl --timeout=15 --if-exists get interface br-local mac_in_use",
				Output: brLocalnetMAC,
			})
			fexec.AddFakeCmdsNoOutputNoError([]string{
				"ovs-vsctl --timeout=15 set bridge br-local other-config:hwaddr=" + brLocalnetMAC,
			})
			fexec.AddFakeCmd(&ovntest.ExpectedCmd{
				Cmd:    "ovs-vsctl --timeout=15 --if-exists get Open_vSwitch . external_ids:ovn-bridge-mappings",
				Output: "",
			})
			fexec.AddFakeCmdsNoOutputNoError([]string{
				"ovs-vsctl --timeout=15 set Open_vSwitch . external_ids:ovn-bridge-mappings=" + util.PhysicalNetworkName + ":br-local",
				"ovs-vsctl --timeout=15 --if-exists del-port br-local " + legacyLocalnetGatewayNextHopPort +
					" -- --may-exist add-port br-local " + localnetGatewayNextHopPort + " -- set interface " + localnetGatewayNextHopPort + " type=internal mtu_request=" + mtu + " mac=00\\:00\\:a9\\:fe\\:21\\:01",
			})
			fexec.AddFakeCmd(&ovntest.ExpectedCmd{
				Cmd:    "ovs-vsctl --timeout=15 --if-exists get Open_vSwitch . external_ids:system-id",
				Output: systemID,
			})
			fexec.AddFakeCmd(&ovntest.ExpectedCmd{
				Cmd: "ip rule",
				Output: "0:	from all lookup local\n32766:	from all lookup main\n32767:	from all lookup default\n",
			})
			fexec.AddFakeCmdsNoOutputNoError([]string{
				"ip rule add from all table " + localnetGatewayExternalIDTable,
			})
			fexec.AddFakeCmdsNoOutputNoError([]string{
				"ip route list table " + localnetGatewayExternalIDTable,
			})

			existingNode := v1.Node{ObjectMeta: metav1.ObjectMeta{
				Name: nodeName,
			}}

			fakeOvnNode.start(ctx,
				&v1.NodeList{
					Items: []v1.Node{
						existingNode,
					},
				},
			)

			iptV4, _ := util.SetFakeIPTablesHelpers()

			nodeAnnotator := kube.NewNodeAnnotator(&kube.Kube{fakeOvnNode.fakeClient}, &existingNode)
			err := util.SetNodeHostSubnetAnnotation(nodeAnnotator, ovntest.MustParseIPNets(nodeSubnet))
			Expect(err).NotTo(HaveOccurred())
			err = nodeAnnotator.Run()
			Expect(err).NotTo(HaveOccurred())

			err = testNS.Do(func(ns.NetNS) error {
				defer GinkgoRecover()

				err = fakeOvnNode.node.initLocalnetGateway(ovntest.MustParseIPNets(nodeSubnet), nodeAnnotator)
				Expect(err).NotTo(HaveOccurred())
				// Check if IP has been assigned to LocalnetGatewayNextHopPort
				link, err := netlink.LinkByName(localnetGatewayNextHopPort)
				Expect(err).NotTo(HaveOccurred())
				addrs, err := netlink.AddrList(link, syscall.AF_INET)
				Expect(err).NotTo(HaveOccurred())
				var foundAddr bool
				expectedAddr, err := netlink.ParseAddr(brNextHopCIDR)
				Expect(err).NotTo(HaveOccurred())
				for _, a := range addrs {
					if a.IP.Equal(expectedAddr.IP) && bytes.Equal(a.Mask, expectedAddr.Mask) {
						foundAddr = true
						break
					}
				}
				Expect(foundAddr).To(BeTrue())
				return nil
			})
			Expect(err).NotTo(HaveOccurred())

			Expect(fexec.CalledMatchesExpected()).To(BeTrue(), fexec.ErrorDesc)

			expectedTables := map[string]util.FakeTable{
				"filter": {
					"INPUT": []string{
						"-i " + localnetGatewayNextHopPort + " -m comment --comment from OVN to localhost -j ACCEPT",
					},
					"FORWARD": []string{
						"-j OVN-KUBE-EXTERNALIP",
						"-j OVN-KUBE-NODEPORT",
						"-o " + localnetGatewayNextHopPort + " -m conntrack --ctstate RELATED,ESTABLISHED -j ACCEPT",
						"-i " + localnetGatewayNextHopPort + " -j ACCEPT",
					},
					"OVN-KUBE-NODEPORT":   []string{},
					"OVN-KUBE-EXTERNALIP": []string{},
				},
				"nat": {
					"POSTROUTING": []string{
						"-s 169.254.33.2 -j MASQUERADE",
					},
					"PREROUTING": []string{
						"-j OVN-KUBE-EXTERNALIP",
						"-j OVN-KUBE-NODEPORT",
					},
					"OUTPUT": []string{
						"-j OVN-KUBE-EXTERNALIP",
						"-j OVN-KUBE-NODEPORT",
					},
					"OVN-KUBE-NODEPORT":   []string{},
					"OVN-KUBE-EXTERNALIP": []string{},
				},
			}
<<<<<<< HEAD

			// OCP HACK: Block MCS Access. https://github.com/openshift/ovn-kubernetes/pull/170
			expectedTables["filter"]["FORWARD"] = append(expectedTables["filter"]["FORWARD"],
				"-p tcp -m tcp --dport 22624 -j REJECT",
				"-p tcp -m tcp --dport 22623 -j REJECT",
			)
			expectedTables["filter"]["OUTPUT"] = append(expectedTables["filter"]["OUTPUT"],
				"-p tcp -m tcp --dport 22624 -j REJECT",
				"-p tcp -m tcp --dport 22623 -j REJECT",
			)
			// END OCP HACK

			Expect(ipt.MatchState(expectedTables)).NotTo(HaveOccurred())
=======
			f4 := iptV4.(*util.FakeIPTables)
			err = f4.MatchState(expectedTables)
			Expect(err).NotTo(HaveOccurred())
>>>>>>> abee3551
			return nil
		}

		err := app.Run([]string{
			app.Name,
			"--init-gateways",
			"--gateway-local",
			"--nodeport",
			"--mtu=" + mtu,
		})
		Expect(err).NotTo(HaveOccurred())
	})

	Context("for NIC-based operations", func() {
		const (
			eth0Name string = "eth0"
			eth0IP   string = "192.168.1.10"
			eth0CIDR string = eth0IP + "/24"
			eth0GWIP string = "192.168.1.1"
		)
		var eth0MAC string

		BeforeEach(func() {
			// Set up a fake eth0
			err := testNS.Do(func(ns.NetNS) error {
				defer GinkgoRecover()

				err := netlink.LinkAdd(&netlink.Dummy{
					LinkAttrs: netlink.LinkAttrs{
						Name: eth0Name,
					},
				})
				Expect(err).NotTo(HaveOccurred())
				l, err := netlink.LinkByName(eth0Name)
				Expect(err).NotTo(HaveOccurred())
				err = netlink.LinkSetUp(l)
				Expect(err).NotTo(HaveOccurred())

				// Add an IP address
				addr, err := netlink.ParseAddr(eth0CIDR)
				Expect(err).NotTo(HaveOccurred())
				err = netlink.AddrAdd(l, addr)
				Expect(err).NotTo(HaveOccurred())

				eth0MAC = l.Attrs().HardwareAddr.String()

				// And a default route
				err = netlink.RouteAdd(&netlink.Route{
					LinkIndex: l.Attrs().Index,
					Scope:     netlink.SCOPE_UNIVERSE,
					Dst:       ovntest.MustParseIPNet("0.0.0.0/0"),
					Gw:        ovntest.MustParseIP(eth0GWIP),
				})
				Expect(err).NotTo(HaveOccurred())

				return nil
			})
			Expect(err).NotTo(HaveOccurred())
		})

		It("sets up a shared interface gateway", func() {
			shareGatewayInterfaceTest(app, testNS, eth0Name, eth0MAC, eth0IP, eth0GWIP, eth0CIDR, 0)
		})

		It("sets up a shared interface gateway with tagged VLAN", func() {
			shareGatewayInterfaceTest(app, testNS, eth0Name, eth0MAC, eth0IP, eth0GWIP, eth0CIDR, 3000)
		})

	})
})<|MERGE_RESOLUTION|>--- conflicted
+++ resolved
@@ -473,7 +473,6 @@
 					"OVN-KUBE-EXTERNALIP": []string{},
 				},
 			}
-<<<<<<< HEAD
 
 			// OCP HACK: Block MCS Access. https://github.com/openshift/ovn-kubernetes/pull/170
 			expectedTables["filter"]["FORWARD"] = append(expectedTables["filter"]["FORWARD"],
@@ -487,11 +486,9 @@
 			// END OCP HACK
 
 			Expect(ipt.MatchState(expectedTables)).NotTo(HaveOccurred())
-=======
 			f4 := iptV4.(*util.FakeIPTables)
 			err = f4.MatchState(expectedTables)
 			Expect(err).NotTo(HaveOccurred())
->>>>>>> abee3551
 			return nil
 		}
 
