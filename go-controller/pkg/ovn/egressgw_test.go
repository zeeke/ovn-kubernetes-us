package ovn

import (
	"context"
	"encoding/json"
	"net"
	"strconv"

	"github.com/ovn-org/ovn-kubernetes/go-controller/pkg/config"
	"github.com/ovn-org/ovn-kubernetes/go-controller/pkg/nbdb"
	libovsdbtest "github.com/ovn-org/ovn-kubernetes/go-controller/pkg/testing/libovsdb"
	"github.com/ovn-org/ovn-kubernetes/go-controller/pkg/types"
	ovntypes "github.com/ovn-org/ovn-kubernetes/go-controller/pkg/types"
	metav1 "k8s.io/apimachinery/pkg/apis/meta/v1"

	nettypes "github.com/k8snetworkplumbingwg/network-attachment-definition-client/pkg/apis/k8s.cni.cncf.io/v1"

	"github.com/urfave/cli/v2"

	v1 "k8s.io/api/core/v1"

	"github.com/onsi/ginkgo"
	"github.com/onsi/ginkgo/extensions/table"
	"github.com/onsi/gomega"
)

var _ = ginkgo.Describe("OVN Egress Gateway Operations", func() {
	const (
		namespaceName = "namespace1"
	)
	var (
		app     *cli.App
		fakeOvn *FakeOVN

		bfd1NamedUUID     = "bfd-1-UUID"
		bfd2NamedUUID     = "bfd-2-UUID"
		logicalRouterPort = "rtoe-GR_node1"
	)

	ginkgo.BeforeEach(func() {
		// Restore global default values before each testcase
		config.PrepareTestConfig()

		app = cli.NewApp()
		app.Name = "test"
		app.Flags = config.Flags

		fakeOvn = NewFakeOVN(nil)
	})

	ginkgo.AfterEach(func() {
		fakeOvn.shutdown()
	})

	ginkgo.Context("on setting namespace gateway annotations", func() {

		table.DescribeTable("reconciles an new pod with namespace single exgw annotation already set", func(bfd bool, finalNB []libovsdbtest.TestData) {
			app.Action = func(ctx *cli.Context) error {

				namespaceT := *newNamespace("namespace1")
				namespaceT.Annotations = map[string]string{"k8s.ovn.org/routing-external-gws": "9.0.0.1"}
				if bfd {
					namespaceT.Annotations["k8s.ovn.org/bfd-enabled"] = ""
				}
				t := newTPod(
					"node1",
					"10.128.1.0/24",
					"10.128.1.2",
					"10.128.1.1",
					"myPod",
					"10.128.1.3",
					"0a:58:0a:80:01:03",
					namespaceT.Name,
				)

				fakeOvn.startWithDBSetup(ctx,
					libovsdbtest.TestSetup{
						NBData: []libovsdbtest.TestData{
							&nbdb.LogicalSwitch{
								UUID: "node1",
								Name: "node1",
							},
							&nbdb.LogicalRouter{
								UUID: "GR_node1-UUID",
								Name: "GR_node1",
							},
						},
					},
					&v1.NamespaceList{
						Items: []v1.Namespace{
							namespaceT,
						},
					},
					&v1.PodList{
						Items: []v1.Pod{
							*newPod(t.namespace, t.podName, t.nodeName, t.podIP),
						},
					},
				)

				t.populateLogicalSwitchCache(fakeOvn)

				injectNode(fakeOvn)
				fakeOvn.controller.WatchNamespaces()
				fakeOvn.controller.WatchPods()

				gomega.Eventually(func() string { return getPodAnnotations(fakeOvn.fakeClient.KubeClient, t.namespace, t.podName) }, 2).Should(gomega.MatchJSON(`{"default": {"ip_addresses":["` + t.podIP + `/24"], "mac_address":"` + t.podMAC + `", "gateway_ips": ["` + t.nodeGWIP + `"], "ip_address":"` + t.podIP + `/24", "gateway_ip": "` + t.nodeGWIP + `"}}`))
				gomega.Eventually(fakeOvn.nbClient).Should(libovsdbtest.HaveData(finalNB))
				return nil
			}

			err := app.Run([]string{app.Name})
			gomega.Expect(err).NotTo(gomega.HaveOccurred())
		}, table.Entry("No BFD", false, []libovsdbtest.TestData{
			&nbdb.LogicalSwitchPort{
				UUID:      "lsp1",
				Addresses: []string{"0a:58:0a:80:01:03", "10.128.1.3"},
				ExternalIDs: map[string]string{
					"pod":       "true",
					"namespace": "namespace1",
				},
				Name: "namespace1_myPod",
				Options: map[string]string{
					"iface-id-ver":      "myPod",
					"requested-chassis": "node1",
				},
				PortSecurity: []string{"0a:58:0a:80:01:03", "10.128.1.3"},
			},
			&nbdb.LogicalSwitch{
				UUID:  "node1",
				Name:  "node1",
				Ports: []string{"lsp1"},
			},
			&nbdb.LogicalRouterStaticRoute{
				UUID:       "static-route-1-UUID",
				IPPrefix:   "10.128.1.3/32",
				Nexthop:    "9.0.0.1",
				Policy:     &nbdb.LogicalRouterStaticRoutePolicySrcIP,
				OutputPort: &logicalRouterPort,
				Options: map[string]string{
					"ecmp_symmetric_reply": "true",
				},
			},
			&nbdb.LogicalRouter{
				UUID:         "GR_node1-UUID",
				Name:         "GR_node1",
				StaticRoutes: []string{"static-route-1-UUID"},
			},
		}),
			table.Entry("BFD Enabled", true, []libovsdbtest.TestData{
				&nbdb.LogicalSwitchPort{
					UUID:      "lsp1",
					Addresses: []string{"0a:58:0a:80:01:03", "10.128.1.3"},
					ExternalIDs: map[string]string{
						"pod":       "true",
						"namespace": "namespace1",
					},
					Name: "namespace1_myPod",
					Options: map[string]string{
						"iface-id-ver":      "myPod",
						"requested-chassis": "node1",
					},
					PortSecurity: []string{"0a:58:0a:80:01:03", "10.128.1.3"},
				},
				&nbdb.LogicalSwitch{
					UUID:  "node1",
					Name:  "node1",
					Ports: []string{"lsp1"},
				},
				&nbdb.BFD{
					UUID:        bfd1NamedUUID,
					DstIP:       "9.0.0.1",
					LogicalPort: "rtoe-GR_node1",
				},
				&nbdb.LogicalRouterStaticRoute{
					UUID:       "static-route-1-UUID",
					IPPrefix:   "10.128.1.3/32",
					Nexthop:    "9.0.0.1",
					BFD:        &bfd1NamedUUID,
					Policy:     &nbdb.LogicalRouterStaticRoutePolicySrcIP,
					OutputPort: &logicalRouterPort,
					Options: map[string]string{
						"ecmp_symmetric_reply": "true",
					},
				},
				&nbdb.LogicalRouter{
					UUID:         "GR_node1-UUID",
					Name:         "GR_node1",
					StaticRoutes: []string{"static-route-1-UUID"},
				},
			}))

		table.DescribeTable("reconciles an new pod with namespace single exgw annotation already set with pod event first", func(bfd bool, finalNB []libovsdbtest.TestData) {
			app.Action = func(ctx *cli.Context) error {

				namespaceT := *newNamespace("namespace1")
				namespaceT.Annotations = map[string]string{"k8s.ovn.org/routing-external-gws": "9.0.0.1"}
				if bfd {
					namespaceT.Annotations["k8s.ovn.org/bfd-enabled"] = ""
				}
				t := newTPod(
					"node1",
					"10.128.1.0/24",
					"10.128.1.2",
					"10.128.1.1",
					"myPod",
					"10.128.1.3",
					"0a:58:0a:80:01:03",
					namespaceT.Name,
				)

				fakeOvn.startWithDBSetup(ctx,
					libovsdbtest.TestSetup{
						NBData: []libovsdbtest.TestData{
							&nbdb.LogicalSwitch{
								UUID: "node1",
								Name: "node1",
							},
							&nbdb.LogicalRouter{
								UUID: "GR_node1-UUID",
								Name: "GR_node1",
							},
						},
					},
					&v1.PodList{
						Items: []v1.Pod{
							*newPod(t.namespace, t.podName, t.nodeName, t.podIP),
						},
					},
				)
				t.populateLogicalSwitchCache(fakeOvn)

				injectNode(fakeOvn)
				fakeOvn.controller.WatchNamespaces()
				fakeOvn.controller.WatchPods()

				_, err := fakeOvn.fakeClient.KubeClient.CoreV1().Namespaces().Create(context.TODO(), &namespaceT, metav1.CreateOptions{})
				gomega.Expect(err).NotTo(gomega.HaveOccurred())

				gomega.Eventually(func() string { return getPodAnnotations(fakeOvn.fakeClient.KubeClient, t.namespace, t.podName) }, 2).Should(gomega.MatchJSON(`{"default": {"ip_addresses":["` + t.podIP + `/24"], "mac_address":"` + t.podMAC + `", "gateway_ips": ["` + t.nodeGWIP + `"], "ip_address":"` + t.podIP + `/24", "gateway_ip": "` + t.nodeGWIP + `"}}`))
				gomega.Eventually(fakeOvn.nbClient).Should(libovsdbtest.HaveData(finalNB))
				return nil
			}

			err := app.Run([]string{app.Name})
			gomega.Expect(err).NotTo(gomega.HaveOccurred())
		}, table.Entry("No BFD", false, []libovsdbtest.TestData{
			&nbdb.LogicalSwitchPort{
				UUID:      "lsp1",
				Addresses: []string{"0a:58:0a:80:01:03", "10.128.1.3"},
				ExternalIDs: map[string]string{
					"pod":       "true",
					"namespace": "namespace1",
				},
				Name: "namespace1_myPod",
				Options: map[string]string{
					"iface-id-ver":      "myPod",
					"requested-chassis": "node1",
				},
				PortSecurity: []string{"0a:58:0a:80:01:03", "10.128.1.3"},
			},
			&nbdb.LogicalSwitch{
				UUID:  "node1",
				Name:  "node1",
				Ports: []string{"lsp1"},
			},
			&nbdb.LogicalRouterStaticRoute{
				UUID:       "static-route-1-UUID",
				IPPrefix:   "10.128.1.3/32",
				Nexthop:    "9.0.0.1",
				Policy:     &nbdb.LogicalRouterStaticRoutePolicySrcIP,
				OutputPort: &logicalRouterPort,
				Options: map[string]string{
					"ecmp_symmetric_reply": "true",
				},
			},
			&nbdb.LogicalRouter{
				UUID:         "GR_node1-UUID",
				Name:         "GR_node1",
				StaticRoutes: []string{"static-route-1-UUID"},
			},
		}),
			table.Entry("BFD Enabled", true, []libovsdbtest.TestData{
				&nbdb.LogicalSwitchPort{
					UUID:      "lsp1",
					Addresses: []string{"0a:58:0a:80:01:03", "10.128.1.3"},
					ExternalIDs: map[string]string{
						"pod":       "true",
						"namespace": "namespace1",
					},
					Name: "namespace1_myPod",
					Options: map[string]string{
						"iface-id-ver":      "myPod",
						"requested-chassis": "node1",
					},
					PortSecurity: []string{"0a:58:0a:80:01:03", "10.128.1.3"},
				},
				&nbdb.LogicalSwitch{
					UUID:  "node1",
					Name:  "node1",
					Ports: []string{"lsp1"},
				},
				&nbdb.BFD{
					UUID:        bfd1NamedUUID,
					DstIP:       "9.0.0.1",
					LogicalPort: "rtoe-GR_node1",
				},
				&nbdb.LogicalRouterStaticRoute{
					UUID:       "static-route-1-UUID",
					IPPrefix:   "10.128.1.3/32",
					Nexthop:    "9.0.0.1",
					BFD:        &bfd1NamedUUID,
					Policy:     &nbdb.LogicalRouterStaticRoutePolicySrcIP,
					OutputPort: &logicalRouterPort,
					Options: map[string]string{
						"ecmp_symmetric_reply": "true",
					},
				},
				&nbdb.LogicalRouter{
					UUID:         "GR_node1-UUID",
					Name:         "GR_node1",
					StaticRoutes: []string{"static-route-1-UUID"},
				},
			}))

		table.DescribeTable("reconciles an new pod with namespace double exgw annotation already set", func(bfd bool, finalNB []libovsdbtest.TestData) {

			app.Action = func(ctx *cli.Context) error {

				namespaceT := *newNamespace("namespace1")
				namespaceT.Annotations = map[string]string{"k8s.ovn.org/routing-external-gws": "9.0.0.1,9.0.0.2"}
				if bfd {
					namespaceT.Annotations["k8s.ovn.org/bfd-enabled"] = ""
				}
				t := newTPod(
					"node1",
					"10.128.1.0/24",
					"10.128.1.2",
					"10.128.1.1",
					"myPod",
					"10.128.1.3",
					"0a:58:0a:80:01:03",
					namespaceT.Name,
				)

				fakeOvn.startWithDBSetup(ctx,
					libovsdbtest.TestSetup{
						NBData: []libovsdbtest.TestData{
							&nbdb.LogicalSwitch{
								UUID: "node1",
								Name: "node1",
							},
							&nbdb.LogicalRouter{
								UUID: "GR_node1-UUID",
								Name: "GR_node1",
							},
						},
					},
					&v1.NamespaceList{
						Items: []v1.Namespace{
							namespaceT,
						},
					},
					&v1.PodList{
						Items: []v1.Pod{
							*newPod(t.namespace, t.podName, t.nodeName, t.podIP),
						},
					},
				)
				t.populateLogicalSwitchCache(fakeOvn)

				injectNode(fakeOvn)
				fakeOvn.controller.WatchNamespaces()
				fakeOvn.controller.WatchPods()

				gomega.Eventually(func() string { return getPodAnnotations(fakeOvn.fakeClient.KubeClient, t.namespace, t.podName) }, 2).Should(gomega.MatchJSON(`{"default": {"ip_addresses":["` + t.podIP + `/24"], "mac_address":"` + t.podMAC + `", "gateway_ips": ["` + t.nodeGWIP + `"], "ip_address":"` + t.podIP + `/24", "gateway_ip": "` + t.nodeGWIP + `"}}`))
				gomega.Eventually(fakeOvn.nbClient).Should(libovsdbtest.HaveData(finalNB))
				return nil
			}

			err := app.Run([]string{app.Name})
			gomega.Expect(err).NotTo(gomega.HaveOccurred())
		},
			table.Entry("No BFD", false, []libovsdbtest.TestData{
				&nbdb.LogicalSwitchPort{
					UUID:      "lsp1",
					Addresses: []string{"0a:58:0a:80:01:03", "10.128.1.3"},
					ExternalIDs: map[string]string{
						"pod":       "true",
						"namespace": "namespace1",
					},
					Name: "namespace1_myPod",
					Options: map[string]string{
						"iface-id-ver":      "myPod",
						"requested-chassis": "node1",
					},
					PortSecurity: []string{"0a:58:0a:80:01:03", "10.128.1.3"},
				},
				&nbdb.LogicalSwitch{
					UUID:  "node1",
					Name:  "node1",
					Ports: []string{"lsp1"},
				},
				&nbdb.LogicalRouterStaticRoute{
					UUID:       "static-route-1-UUID",
					IPPrefix:   "10.128.1.3/32",
					Nexthop:    "9.0.0.1",
					Policy:     &nbdb.LogicalRouterStaticRoutePolicySrcIP,
					OutputPort: &logicalRouterPort,
					Options: map[string]string{
						"ecmp_symmetric_reply": "true",
					},
				},
				&nbdb.LogicalRouterStaticRoute{
					UUID:       "static-route-2-UUID",
					IPPrefix:   "10.128.1.3/32",
					Nexthop:    "9.0.0.2",
					Policy:     &nbdb.LogicalRouterStaticRoutePolicySrcIP,
					OutputPort: &logicalRouterPort,
					Options: map[string]string{
						"ecmp_symmetric_reply": "true",
					},
				},
				&nbdb.LogicalRouter{
					UUID:         "GR_node1-UUID",
					Name:         "GR_node1",
					StaticRoutes: []string{"static-route-1-UUID", "static-route-2-UUID"},
				},
			}),
			table.Entry("BFD Enabled", true, []libovsdbtest.TestData{
				&nbdb.LogicalSwitchPort{
					UUID:      "lsp1",
					Addresses: []string{"0a:58:0a:80:01:03", "10.128.1.3"},
					ExternalIDs: map[string]string{
						"pod":       "true",
						"namespace": "namespace1",
					},
					Name: "namespace1_myPod",
					Options: map[string]string{
						"iface-id-ver":      "myPod",
						"requested-chassis": "node1",
					},
					PortSecurity: []string{"0a:58:0a:80:01:03", "10.128.1.3"},
				},
				&nbdb.LogicalSwitch{
					UUID:  "node1",
					Name:  "node1",
					Ports: []string{"lsp1"},
				},
				&nbdb.BFD{
					UUID:        bfd1NamedUUID,
					DstIP:       "9.0.0.1",
					LogicalPort: "rtoe-GR_node1",
				},
				&nbdb.BFD{
					UUID:        bfd2NamedUUID,
					DstIP:       "9.0.0.2",
					LogicalPort: "rtoe-GR_node1",
				},
				&nbdb.LogicalRouterStaticRoute{
					UUID:       "static-route-1-UUID",
					IPPrefix:   "10.128.1.3/32",
					Nexthop:    "9.0.0.1",
					BFD:        &bfd1NamedUUID,
					Policy:     &nbdb.LogicalRouterStaticRoutePolicySrcIP,
					OutputPort: &logicalRouterPort,
					Options: map[string]string{
						"ecmp_symmetric_reply": "true",
					},
				},
				&nbdb.LogicalRouterStaticRoute{
					UUID:       "static-route-2-UUID",
					IPPrefix:   "10.128.1.3/32",
					Nexthop:    "9.0.0.2",
					Policy:     &nbdb.LogicalRouterStaticRoutePolicySrcIP,
					BFD:        &bfd2NamedUUID,
					OutputPort: &logicalRouterPort,
					Options: map[string]string{
						"ecmp_symmetric_reply": "true",
					},
				},
				&nbdb.LogicalRouter{
					UUID:         "GR_node1-UUID",
					Name:         "GR_node1",
					StaticRoutes: []string{"static-route-1-UUID", "static-route-2-UUID"},
				},
			}),
		)

		table.DescribeTable("reconciles deleting a pod with namespace double exgw annotation already set",
			func(bfd bool,
				initNB []libovsdbtest.TestData,
				finalNB []libovsdbtest.TestData,
			) {
				app.Action = func(ctx *cli.Context) error {

					namespaceT := *newNamespace("namespace1")
					namespaceT.Annotations = map[string]string{"k8s.ovn.org/routing-external-gws": "9.0.0.1,9.0.0.2"}
					if bfd {
						namespaceT.Annotations["k8s.ovn.org/bfd-enabled"] = ""
					}
					t := newTPod(
						"node1",
						"10.128.1.0/24",
						"10.128.1.2",
						"10.128.1.1",
						"myPod",
						"10.128.1.3",
						"0a:58:0a:80:01:03",
						namespaceT.Name,
					)

					fakeOvn.startWithDBSetup(ctx,
						libovsdbtest.TestSetup{
							NBData: initNB,
						},
						&v1.NamespaceList{
							Items: []v1.Namespace{
								namespaceT,
							},
						},
						&v1.PodList{
							Items: []v1.Pod{
								*newPod(t.namespace, t.podName, t.nodeName, t.podIP),
							},
						},
					)
					t.populateLogicalSwitchCache(fakeOvn)

					injectNode(fakeOvn)
					fakeOvn.controller.WatchNamespaces()
					fakeOvn.controller.WatchPods()

					gomega.Eventually(func() string { return getPodAnnotations(fakeOvn.fakeClient.KubeClient, t.namespace, t.podName) }, 2).Should(gomega.MatchJSON(`{"default": {"ip_addresses":["` + t.podIP + `/24"], "mac_address":"` + t.podMAC + `", "gateway_ips": ["` + t.nodeGWIP + `"], "ip_address":"` + t.podIP + `/24", "gateway_ip": "` + t.nodeGWIP + `"}}`))

					err := fakeOvn.fakeClient.KubeClient.CoreV1().Pods(t.namespace).Delete(context.TODO(), t.podName, *metav1.NewDeleteOptions(0))
					gomega.Expect(err).NotTo(gomega.HaveOccurred())
					gomega.Eventually(fakeOvn.nbClient).Should(libovsdbtest.HaveData(finalNB))
					return nil
				}
				err := app.Run([]string{app.Name})
				gomega.Expect(err).NotTo(gomega.HaveOccurred())
			},
			table.Entry("No BFD", false,
				[]libovsdbtest.TestData{
					&nbdb.LogicalSwitch{
						UUID: "node1",
						Name: "node1",
					},
					&nbdb.LogicalRouterStaticRoute{
						UUID:       "static-route-1-UUID",
						IPPrefix:   "10.128.1.3/32",
						Nexthop:    "9.0.0.1",
						Policy:     &nbdb.LogicalRouterStaticRoutePolicySrcIP,
						OutputPort: &logicalRouterPort,
						Options: map[string]string{
							"ecmp_symmetric_reply": "true",
						},
					},
					&nbdb.LogicalRouterStaticRoute{
						UUID:       "static-route-2-UUID",
						IPPrefix:   "10.128.1.3/32",
						Nexthop:    "9.0.0.2",
						Policy:     &nbdb.LogicalRouterStaticRoutePolicySrcIP,
						OutputPort: &logicalRouterPort,
						Options: map[string]string{
							"ecmp_symmetric_reply": "true",
						},
					},
					&nbdb.LogicalRouter{
						UUID:         "GR_node1-UUID",
						Name:         "GR_node1",
						StaticRoutes: []string{"static-route-1-UUID", "static-route-2-UUID"},
					},
				},
				[]libovsdbtest.TestData{
					&nbdb.LogicalSwitch{
						UUID: "node1",
						Name: "node1",
					},
					&nbdb.LogicalRouter{
						UUID:         "GR_node1-UUID",
						Name:         "GR_node1",
						StaticRoutes: []string{},
					},
				},
			),
			table.Entry("BFD", true,
				[]libovsdbtest.TestData{
					&nbdb.LogicalSwitch{
						UUID: "node1",
						Name: "node1",
					},
					&nbdb.BFD{
						UUID:        bfd1NamedUUID,
						DstIP:       "9.0.0.1",
						LogicalPort: "rtoe-GR_node1",
					},
					&nbdb.BFD{
						UUID:        bfd2NamedUUID,
						DstIP:       "9.0.0.2",
						LogicalPort: "rtoe-GR_node1",
					},
					&nbdb.LogicalRouterStaticRoute{
						UUID:       "static-route-1-UUID",
						IPPrefix:   "10.128.1.3/32",
						Nexthop:    "9.0.0.1",
						Policy:     &nbdb.LogicalRouterStaticRoutePolicySrcIP,
						BFD:        &bfd1NamedUUID,
						OutputPort: &logicalRouterPort,
						Options: map[string]string{
							"ecmp_symmetric_reply": "true",
						},
					},
					&nbdb.LogicalRouterStaticRoute{
						UUID:       "static-route-2-UUID",
						IPPrefix:   "10.128.1.3/32",
						Nexthop:    "9.0.0.2",
						Policy:     &nbdb.LogicalRouterStaticRoutePolicySrcIP,
						BFD:        &bfd2NamedUUID,
						OutputPort: &logicalRouterPort,
						Options: map[string]string{
							"ecmp_symmetric_reply": "true",
						},
					},
					&nbdb.LogicalRouter{
						UUID:         "GR_node1-UUID",
						Name:         "GR_node1",
						StaticRoutes: []string{"static-route-1-UUID", "static-route-2-UUID"},
					},
				},
				[]libovsdbtest.TestData{
					&nbdb.LogicalSwitch{
						UUID: "node1",
						Name: "node1",
					},
					&nbdb.LogicalRouter{
						UUID:         "GR_node1-UUID",
						Name:         "GR_node1",
						StaticRoutes: []string{},
					},
				},
			),
		)

		table.DescribeTable("reconciles deleting a pod with namespace double exgw annotation already set IPV6",
			func(bfd bool,
				initNB []libovsdbtest.TestData,
				finalNB []libovsdbtest.TestData) {
				app.Action = func(ctx *cli.Context) error {
					namespaceT := *newNamespace("namespace1")
					namespaceT.Annotations = map[string]string{"k8s.ovn.org/routing-external-gws": "fd2e:6f44:5dd8::89,fd2e:6f44:5dd8::76"}
					if bfd {
						namespaceT.Annotations["k8s.ovn.org/bfd-enabled"] = ""
					}
					t := newTPod(
						"node1",
						"fd00:10:244:2::0/64",
						"fd00:10:244:2::2",
						"fd00:10:244:2::1",
						"myPod",
						"fd00:10:244:2::3",
						"0a:58:49:a1:93:cb",
						namespaceT.Name,
					)

					fakeOvn.startWithDBSetup(ctx,
						libovsdbtest.TestSetup{
							NBData: initNB,
						},
						&v1.NamespaceList{
							Items: []v1.Namespace{
								namespaceT,
							},
						},
						&v1.PodList{
							Items: []v1.Pod{
								*newPod(t.namespace, t.podName, t.nodeName, t.podIP),
							},
						},
					)
					config.IPv6Mode = true
					t.populateLogicalSwitchCache(fakeOvn)
					injectNode(fakeOvn)
					fakeOvn.controller.WatchNamespaces()
					fakeOvn.controller.WatchPods()

					gomega.Eventually(func() string { return getPodAnnotations(fakeOvn.fakeClient.KubeClient, t.namespace, t.podName) }, 2).Should(gomega.MatchJSON(`{"default": {"ip_addresses":["` + t.podIP + `/64"], "mac_address":"` + t.podMAC + `", "gateway_ips": ["` + t.nodeGWIP + `"], "ip_address":"` + t.podIP + `/64", "gateway_ip": "` + t.nodeGWIP + `"}}`))

					err := fakeOvn.fakeClient.KubeClient.CoreV1().Pods(t.namespace).Delete(context.TODO(), t.podName, *metav1.NewDeleteOptions(0))
					gomega.Expect(err).NotTo(gomega.HaveOccurred())
					gomega.Eventually(fakeOvn.nbClient).Should(libovsdbtest.HaveData(finalNB...))
					return nil
				}
				err := app.Run([]string{app.Name})
				gomega.Expect(err).NotTo(gomega.HaveOccurred())
			},
			table.Entry("BFD IPV6", true, []libovsdbtest.TestData{
				&nbdb.LogicalSwitch{
					UUID: "node1",
					Name: "node1",
				},
				&nbdb.LogicalRouterStaticRoute{
					UUID:       "static-route-1-UUID",
					IPPrefix:   "fd00:10:244:2::3/128",
					BFD:        &bfd1NamedUUID,
					OutputPort: &logicalRouterPort,
					Nexthop:    "fd2e:6f44:5dd8::89",
					Policy:     &nbdb.LogicalRouterStaticRoutePolicySrcIP,
					Options: map[string]string{
						"ecmp_symmetric_reply": "true",
					},
				},
				&nbdb.LogicalRouterStaticRoute{
					UUID:       "static-route-2-UUID",
					IPPrefix:   "fd00:10:244:2::3/128",
					BFD:        &bfd1NamedUUID,
					OutputPort: &logicalRouterPort,
					Nexthop:    "fd2e:6f44:5dd8::76",
					Policy:     &nbdb.LogicalRouterStaticRoutePolicySrcIP,
					Options: map[string]string{
						"ecmp_symmetric_reply": "true",
					},
				},
				&nbdb.BFD{
					UUID:        bfd2NamedUUID,
					DstIP:       "fd2e:6f44:5dd8::76",
					LogicalPort: "rtoe-GR_node1",
				},
				&nbdb.BFD{
					UUID:        bfd1NamedUUID,
					DstIP:       "fd2e:6f44:5dd8::89",
					LogicalPort: "rtoe-GR_node1",
				},
				&nbdb.LogicalRouter{
					UUID:         "GR_node1-UUID",
					Name:         "GR_node1",
					StaticRoutes: []string{"static-route-1-UUID", "static-route-2-UUID"},
				},
			},
<<<<<<< HEAD
				[]struct {
					command string
					res     string
				}{
					{"ovn-nbctl --timeout=15 --if-exists --policy=src-ip lr-route-del GR_node1 10.128.1.3/32 9.0.0.1", "\n"},
					{"ovn-nbctl --timeout=15 --if-exists --policy=src-ip lr-route-del GR_node1 10.128.1.3/32 9.0.0.2", "\n"},
					{"ovn-nbctl --timeout=15 --format=csv --data=bare --no-heading --columns=bfd find Logical_Router_Static_Route output_port=rtoe-GR_node1 nexthop=\"9.0.0.1\" bfd!=[]", "\n"},
					{"ovn-nbctl --timeout=15 --format=csv --data=bare --no-heading --columns=bfd find Logical_Router_Static_Route output_port=rtoe-GR_node1 nexthop=\"9.0.0.2\" bfd!=[]", "\n"},
					{"ovn-nbctl --timeout=15 --format=csv --data=bare --no-heading --columns=_uuid find BFD logical_port=rtoe-GR_node1 dst_ip=\"9.0.0.1\"", "\n"},
					{"ovn-nbctl --timeout=15 --format=csv --data=bare --no-heading --columns=_uuid find BFD logical_port=rtoe-GR_node1 dst_ip=\"9.0.0.2\"", "\n"},
				},
			),
			table.Entry("BFD", true, []string{
				"ovn-nbctl --timeout=15 --may-exist --bfd --policy=src-ip --ecmp-symmetric-reply lr-route-add GR_node1 10.128.1.3/32 9.0.0.1 rtoe-GR_node1",
				"ovn-nbctl --timeout=15 --may-exist --bfd --policy=src-ip --ecmp-symmetric-reply lr-route-add GR_node1 10.128.1.3/32 9.0.0.2 rtoe-GR_node1",
			},
				[]struct {
					command string
					res     string
				}{
					{"ovn-nbctl --timeout=15 --if-exists --policy=src-ip lr-route-del GR_node1 10.128.1.3/32 9.0.0.1", "\n"},
					{"ovn-nbctl --timeout=15 --if-exists --policy=src-ip lr-route-del GR_node1 10.128.1.3/32 9.0.0.2", "\n"},
					{"ovn-nbctl --timeout=15 --format=csv --data=bare --no-heading --columns=bfd find Logical_Router_Static_Route output_port=rtoe-GR_node1 nexthop=\"9.0.0.1\" bfd!=[]", "foouid\n"},
					{"ovn-nbctl --timeout=15 --format=csv --data=bare --no-heading --columns=bfd find Logical_Router_Static_Route output_port=rtoe-GR_node1 nexthop=\"9.0.0.2\" bfd!=[]", "\n"},
					{"ovn-nbctl --timeout=15 --format=csv --data=bare --no-heading --columns=_uuid find BFD logical_port=rtoe-GR_node1 dst_ip=\"9.0.0.2\"", "bfduuid\n"},
					{"ovn-nbctl --timeout=15 --if-exists destroy BFD bfduuid", ""},
				}),
		)

		table.DescribeTable("reconciles deleting a pod with namespace double exgw annotation already set IPV6",
			func(bfd bool,
				nbctlOnAddCommands []string,
				nbctlOnDelCommands []struct {
					command string
					res     string
				}) {
				app.Action = func(ctx *cli.Context) error {
					namespaceT := *newNamespace("namespace1")
					namespaceT.Annotations = map[string]string{"k8s.ovn.org/routing-external-gws": "fd2e:6f44:5dd8::89,fd2e:6f44:5dd8::76"}
					if bfd {
						namespaceT.Annotations["k8s.ovn.org/bfd-enabled"] = ""
					}
					t := newTPod(
						"node1",
						"fd00:10:244:2::0/64",
						"fd00:10:244:2::2",
						"fd00:10:244:2::1",
						"myPod",
						"fd00:10:244:2::3",
						"0a:58:49:a1:93:cb",
						namespaceT.Name,
					)

					t.baseCmds(fExec)
					fakeOvn.start(ctx,
						&v1.NamespaceList{
							Items: []v1.Namespace{
								namespaceT,
							},
						},
						&v1.PodList{
							Items: []v1.Pod{
								*newPod(t.namespace, t.podName, t.nodeName, t.podIP),
							},
						},
					)
					config.IPv6Mode = true
					t.populateLogicalSwitchCache(fakeOvn)
					for _, cmd := range nbctlOnAddCommands {
						fExec.AddFakeCmd(&ovntest.ExpectedCmd{
							Cmd:    cmd,
							Output: "\n",
						})
					}
					injectNode(fakeOvn)
					fakeOvn.controller.WatchNamespaces()
					fakeOvn.controller.WatchPods()

					gomega.Eventually(func() string { return getPodAnnotations(fakeOvn.fakeClient.KubeClient, t.namespace, t.podName) }, 2).Should(gomega.MatchJSON(`{"default": {"ip_addresses":["` + t.podIP + `/64"], "mac_address":"` + t.podMAC + `", "gateway_ips": ["` + t.nodeGWIP + `"], "ip_address":"` + t.podIP + `/64", "gateway_ip": "` + t.nodeGWIP + `"}}`))
					gomega.Eventually(fExec.CalledMatchesExpected).Should(gomega.BeTrue(), fExec.ErrorDesc)

					for _, cmd := range nbctlOnDelCommands {
						fExec.AddFakeCmd(&ovntest.ExpectedCmd{
							Cmd:    cmd.command,
							Output: cmd.res,
						})
					}

					err := fakeOvn.fakeClient.KubeClient.CoreV1().Pods(t.namespace).Delete(context.TODO(), t.podName, *metav1.NewDeleteOptions(0))
					gomega.Expect(err).NotTo(gomega.HaveOccurred())
					gomega.Eventually(fExec.CalledMatchesExpected).Should(gomega.BeTrue(), fExec.ErrorDesc)
					return nil
				}
				err := app.Run([]string{app.Name})
				gomega.Expect(err).NotTo(gomega.HaveOccurred())
			},
			table.Entry("BFD IPV6", true, []string{
				"ovn-nbctl --timeout=15 --may-exist --bfd --policy=src-ip --ecmp-symmetric-reply lr-route-add GR_node1 fd00:10:244:2::3/128 fd2e:6f44:5dd8::89 rtoe-GR_node1",
				"ovn-nbctl --timeout=15 --may-exist --bfd --policy=src-ip --ecmp-symmetric-reply lr-route-add GR_node1 fd00:10:244:2::3/128 fd2e:6f44:5dd8::76 rtoe-GR_node1",
			},
				[]struct {
					command string
					res     string
				}{
					{"ovn-nbctl --timeout=15 --if-exists --policy=src-ip lr-route-del GR_node1 fd00:10:244:2::3/128 fd2e:6f44:5dd8::89", "\n"},
					{"ovn-nbctl --timeout=15 --if-exists --policy=src-ip lr-route-del GR_node1 fd00:10:244:2::3/128 fd2e:6f44:5dd8::76", "\n"},
					{"ovn-nbctl --timeout=15 --format=csv --data=bare --no-heading --columns=bfd find Logical_Router_Static_Route output_port=rtoe-GR_node1 nexthop=\"fd2e:6f44:5dd8::89\" bfd!=[]", "foouid\n"},
					{"ovn-nbctl --timeout=15 --format=csv --data=bare --no-heading --columns=bfd find Logical_Router_Static_Route output_port=rtoe-GR_node1 nexthop=\"fd2e:6f44:5dd8::76\" bfd!=[]", "\n"},
					{"ovn-nbctl --timeout=15 --format=csv --data=bare --no-heading --columns=_uuid find BFD logical_port=rtoe-GR_node1 dst_ip=\"fd2e:6f44:5dd8::76\"", "bfduuid\n"},
					{"ovn-nbctl --timeout=15 --if-exists destroy BFD bfduuid", ""},
				}),
=======
				[]libovsdbtest.TestData{
					&nbdb.LogicalSwitch{
						UUID: "node1",
						Name: "node1",
					},
					&nbdb.LogicalRouter{
						UUID: "GR_node1-UUID",
						Name: "GR_node1",
					},
				},
			),
>>>>>>> f0d82ea9
		)

		table.DescribeTable("reconciles deleting a exgw namespace with active pod",
			func(bfd bool,
				initNB []libovsdbtest.TestData,
				finalNB []libovsdbtest.TestData,
			) {
				app.Action = func(ctx *cli.Context) error {

					namespaceT := *newNamespace("namespace1")
					namespaceT.Annotations = map[string]string{"k8s.ovn.org/routing-external-gws": "9.0.0.1,9.0.0.2"}
					if bfd {
						namespaceT.Annotations["k8s.ovn.org/bfd-enabled"] = ""
					}
					t := newTPod(
						"node1",
						"10.128.1.0/24",
						"10.128.1.2",
						"10.128.1.1",
						"myPod",
						"10.128.1.3",
						"0a:58:0a:80:01:03",
						namespaceT.Name,
					)

					fakeOvn.startWithDBSetup(ctx,
						libovsdbtest.TestSetup{
							NBData: initNB,
						},
						&v1.NamespaceList{
							Items: []v1.Namespace{
								namespaceT,
							},
						},
						&v1.PodList{
							Items: []v1.Pod{
								*newPod(t.namespace, t.podName, t.nodeName, t.podIP),
							},
						},
					)
					t.populateLogicalSwitchCache(fakeOvn)

					injectNode(fakeOvn)
					fakeOvn.controller.WatchNamespaces()
					fakeOvn.controller.WatchPods()

					gomega.Eventually(func() string { return getPodAnnotations(fakeOvn.fakeClient.KubeClient, t.namespace, t.podName) }, 2).Should(gomega.MatchJSON(`{"default": {"ip_addresses":["` + t.podIP + `/24"], "mac_address":"` + t.podMAC + `", "gateway_ips": ["` + t.nodeGWIP + `"], "ip_address":"` + t.podIP + `/24", "gateway_ip": "` + t.nodeGWIP + `"}}`))

					err := fakeOvn.fakeClient.KubeClient.CoreV1().Namespaces().Delete(context.TODO(), t.namespace, *metav1.NewDeleteOptions(0))
					gomega.Expect(err).NotTo(gomega.HaveOccurred())
					gomega.Eventually(fakeOvn.nbClient).Should(libovsdbtest.HaveData(finalNB))
					return nil
				}

				err := app.Run([]string{app.Name})
				gomega.Expect(err).NotTo(gomega.HaveOccurred())
			},
<<<<<<< HEAD
			table.Entry("No BFD", false, []string{
				"ovn-nbctl --timeout=15 --may-exist --policy=src-ip --ecmp-symmetric-reply lr-route-add GR_node1 10.128.1.3/32 9.0.0.1 rtoe-GR_node1",
				"ovn-nbctl --timeout=15 --may-exist --policy=src-ip --ecmp-symmetric-reply lr-route-add GR_node1 10.128.1.3/32 9.0.0.2 rtoe-GR_node1",
			}, []struct {
				command string
				res     string
			}{
				{"ovn-nbctl --timeout=15 --if-exists --policy=src-ip lr-route-del GR_node1 10.128.1.3/32 9.0.0.1", "\n"},
				{"ovn-nbctl --timeout=15 --if-exists --policy=src-ip lr-route-del GR_node1 10.128.1.3/32 9.0.0.2", "\n"},
				{"ovn-nbctl --timeout=15 --format=csv --data=bare --no-heading --columns=bfd find Logical_Router_Static_Route output_port=rtoe-GR_node1 nexthop=\"9.0.0.1\" bfd!=[]", "\n"},
				{"ovn-nbctl --timeout=15 --format=csv --data=bare --no-heading --columns=bfd find Logical_Router_Static_Route output_port=rtoe-GR_node1 nexthop=\"9.0.0.2\" bfd!=[]", "\n"},
				{"ovn-nbctl --timeout=15 --format=csv --data=bare --no-heading --columns=_uuid find BFD logical_port=rtoe-GR_node1 dst_ip=\"9.0.0.1\"", "\n"},
				{"ovn-nbctl --timeout=15 --format=csv --data=bare --no-heading --columns=_uuid find BFD logical_port=rtoe-GR_node1 dst_ip=\"9.0.0.2\"", "\n"},
			}),
			table.Entry("BFD", true, []string{
				"ovn-nbctl --timeout=15 --may-exist --bfd --policy=src-ip --ecmp-symmetric-reply lr-route-add GR_node1 10.128.1.3/32 9.0.0.1 rtoe-GR_node1",
				"ovn-nbctl --timeout=15 --may-exist --bfd --policy=src-ip --ecmp-symmetric-reply lr-route-add GR_node1 10.128.1.3/32 9.0.0.2 rtoe-GR_node1",
			}, []struct {
				command string
				res     string
			}{
				{"ovn-nbctl --timeout=15 --if-exists --policy=src-ip lr-route-del GR_node1 10.128.1.3/32 9.0.0.1", "\n"},
				{"ovn-nbctl --timeout=15 --if-exists --policy=src-ip lr-route-del GR_node1 10.128.1.3/32 9.0.0.2", "\n"},
				{"ovn-nbctl --timeout=15 --format=csv --data=bare --no-heading --columns=bfd find Logical_Router_Static_Route output_port=rtoe-GR_node1 nexthop=\"9.0.0.1\" bfd!=[]", "foouid\n"},
				{"ovn-nbctl --timeout=15 --format=csv --data=bare --no-heading --columns=bfd find Logical_Router_Static_Route output_port=rtoe-GR_node1 nexthop=\"9.0.0.2\" bfd!=[]", "\n"},
				{"ovn-nbctl --timeout=15 --format=csv --data=bare --no-heading --columns=_uuid find BFD logical_port=rtoe-GR_node1 dst_ip=\"9.0.0.2\"", "bfduuid\n"},
				{"ovn-nbctl --timeout=15 --if-exists destroy BFD bfduuid", ""},
			}))
=======
			table.Entry("No BFD", false,
				[]libovsdbtest.TestData{
					&nbdb.LogicalSwitch{
						UUID: "node1",
						Name: "node1",
					},
					&nbdb.LogicalRouterStaticRoute{
						UUID:       "static-route-1-UUID",
						IPPrefix:   "10.128.1.3/32",
						Nexthop:    "9.0.0.1",
						Policy:     &nbdb.LogicalRouterStaticRoutePolicySrcIP,
						OutputPort: &logicalRouterPort,
						Options: map[string]string{
							"ecmp_symmetric_reply": "true",
						},
					},
					&nbdb.LogicalRouterStaticRoute{
						UUID:       "static-route-2-UUID",
						IPPrefix:   "10.128.1.3/32",
						Nexthop:    "9.0.0.2",
						Policy:     &nbdb.LogicalRouterStaticRoutePolicySrcIP,
						OutputPort: &logicalRouterPort,
						Options: map[string]string{
							"ecmp_symmetric_reply": "true",
						},
					},
					&nbdb.LogicalRouter{
						UUID:         "GR_node1-UUID",
						Name:         "GR_node1",
						StaticRoutes: []string{"static-route-1-UUID", "static-route-2-UUID"},
					},
				},
				[]libovsdbtest.TestData{
					&nbdb.LogicalSwitchPort{
						UUID:      "lsp1",
						Addresses: []string{"0a:58:0a:80:01:03", "10.128.1.3"},
						ExternalIDs: map[string]string{
							"pod":       "true",
							"namespace": "namespace1",
						},
						Name: "namespace1_myPod",
						Options: map[string]string{
							"iface-id-ver":      "myPod",
							"requested-chassis": "node1",
						},
						PortSecurity: []string{"0a:58:0a:80:01:03", "10.128.1.3"},
					},
					&nbdb.LogicalSwitch{
						UUID:  "node1",
						Name:  "node1",
						Ports: []string{"lsp1"},
					},
					&nbdb.LogicalRouter{
						UUID:         "GR_node1-UUID",
						Name:         "GR_node1",
						StaticRoutes: []string{},
					},
				},
			),
			table.Entry("BFD", true,
				[]libovsdbtest.TestData{
					&nbdb.LogicalSwitch{
						UUID: "node1",
						Name: "node1",
					},
					&nbdb.BFD{
						UUID:        "bfd1-UUID",
						DstIP:       "9.0.0.1",
						LogicalPort: "rtoe-GR_node1",
					},
					&nbdb.BFD{
						UUID:        "bfd2-UUID",
						DstIP:       "9.0.0.2",
						LogicalPort: "rtoe-GR_node1",
					},
					&nbdb.LogicalRouterStaticRoute{
						UUID:       "static-route-1-UUID",
						IPPrefix:   "10.128.1.3/32",
						Nexthop:    "9.0.0.1",
						BFD:        &bfd1NamedUUID,
						Policy:     &nbdb.LogicalRouterStaticRoutePolicySrcIP,
						OutputPort: &logicalRouterPort,
						Options: map[string]string{
							"ecmp_symmetric_reply": "true",
						},
					},
					&nbdb.LogicalRouterStaticRoute{
						UUID:       "static-route-2-UUID",
						IPPrefix:   "10.128.1.3/32",
						BFD:        &bfd2NamedUUID,
						Nexthop:    "9.0.0.2",
						Policy:     &nbdb.LogicalRouterStaticRoutePolicySrcIP,
						OutputPort: &logicalRouterPort,
						Options: map[string]string{
							"ecmp_symmetric_reply": "true",
						},
					},
					&nbdb.LogicalRouter{
						UUID:         "GR_node1-UUID",
						Name:         "GR_node1",
						StaticRoutes: []string{"static-route-1-UUID", "static-route-2-UUID"},
					},
				},
				[]libovsdbtest.TestData{
					&nbdb.LogicalSwitchPort{
						UUID:      "lsp1",
						Addresses: []string{"0a:58:0a:80:01:03", "10.128.1.3"},
						ExternalIDs: map[string]string{
							"pod":       "true",
							"namespace": "namespace1",
						},
						Name: "namespace1_myPod",
						Options: map[string]string{
							"iface-id-ver":      "myPod",
							"requested-chassis": "node1",
						},
						PortSecurity: []string{"0a:58:0a:80:01:03", "10.128.1.3"},
					},
					&nbdb.LogicalSwitch{
						UUID:  "node1",
						Name:  "node1",
						Ports: []string{"lsp1"},
					},
					&nbdb.LogicalRouter{
						UUID:         "GR_node1-UUID",
						Name:         "GR_node1",
						StaticRoutes: []string{},
					},
				},
			))
>>>>>>> f0d82ea9
	})

	ginkgo.Context("on setting pod gateway annotations", func() {
		table.DescribeTable("reconciles a host networked pod acting as a exgw for another namespace for new pod", func(bfd bool, finalNB []libovsdbtest.TestData) {
			app.Action = func(ctx *cli.Context) error {

				namespaceT := *newNamespace("namespace1")
				namespaceX := *newNamespace("namespace2")
				t := newTPod(
					"node1",
					"10.128.1.0/24",
					"10.128.1.2",
					"10.128.1.1",
					"myPod",
					"10.128.1.3",
					"0a:58:0a:80:01:03",
					namespaceT.Name,
				)
				gwPod := *newPod(namespaceX.Name, "gwPod", "node2", "9.0.0.1")
				gwPod.Annotations = map[string]string{"k8s.ovn.org/routing-namespaces": namespaceT.Name}
				if bfd {
					gwPod.Annotations["k8s.ovn.org/bfd-enabled"] = ""
				}
				gwPod.Spec.HostNetwork = true
				fakeOvn.startWithDBSetup(ctx,
					libovsdbtest.TestSetup{
						NBData: []libovsdbtest.TestData{
							&nbdb.LogicalSwitch{
								UUID: "node1",
								Name: "node1",
							},
							&nbdb.LogicalRouter{
								UUID: "GR_node1-UUID",
								Name: "GR_node1",
							},
						},
					},
					&v1.NamespaceList{
						Items: []v1.Namespace{
							namespaceT, namespaceX,
						},
					},
					&v1.PodList{
						Items: []v1.Pod{
							gwPod,
						},
					},
				)
				t.populateLogicalSwitchCache(fakeOvn)
				injectNode(fakeOvn)
				fakeOvn.controller.WatchNamespaces()
				fakeOvn.controller.WatchPods()

				_, err := fakeOvn.fakeClient.KubeClient.CoreV1().Pods(t.namespace).Create(context.TODO(), newPod(t.namespace, t.podName, t.nodeName, t.podIP), metav1.CreateOptions{})
				gomega.Expect(err).NotTo(gomega.HaveOccurred())
				gomega.Eventually(func() string { return getPodAnnotations(fakeOvn.fakeClient.KubeClient, t.namespace, t.podName) }, 2).Should(gomega.MatchJSON(`{"default": {"ip_addresses":["` + t.podIP + `/24"], "mac_address":"` + t.podMAC + `", "gateway_ips": ["` + t.nodeGWIP + `"], "ip_address":"` + t.podIP + `/24", "gateway_ip": "` + t.nodeGWIP + `"}}`))
				gomega.Eventually(fakeOvn.nbClient).Should(libovsdbtest.HaveData(finalNB))
				return nil
			}

			err := app.Run([]string{app.Name})
			gomega.Expect(err).NotTo(gomega.HaveOccurred())
		}, table.Entry("No BFD", false, []libovsdbtest.TestData{
			&nbdb.LogicalSwitchPort{
				UUID:      "lsp1",
				Addresses: []string{"0a:58:0a:80:01:03", "10.128.1.3"},
				ExternalIDs: map[string]string{
					"pod":       "true",
					"namespace": "namespace1",
				},
				Name: "namespace1_myPod",
				Options: map[string]string{
					"iface-id-ver":      "myPod",
					"requested-chassis": "node1",
				},
				PortSecurity: []string{"0a:58:0a:80:01:03", "10.128.1.3"},
			},
			&nbdb.LogicalSwitch{
				UUID:  "node1",
				Name:  "node1",
				Ports: []string{"lsp1"},
			},
			&nbdb.LogicalRouterStaticRoute{
				UUID:       "static-route-1-UUID",
				IPPrefix:   "10.128.1.3/32",
				Nexthop:    "9.0.0.1",
				Policy:     &nbdb.LogicalRouterStaticRoutePolicySrcIP,
				OutputPort: &logicalRouterPort,
				Options: map[string]string{
					"ecmp_symmetric_reply": "true",
				},
			},
			&nbdb.LogicalRouter{
				UUID:         "GR_node1-UUID",
				Name:         "GR_node1",
				StaticRoutes: []string{"static-route-1-UUID"},
			},
		}),
			table.Entry("BFD Enabled", true, []libovsdbtest.TestData{
				&nbdb.LogicalSwitchPort{
					UUID:      "lsp1",
					Addresses: []string{"0a:58:0a:80:01:03", "10.128.1.3"},
					ExternalIDs: map[string]string{
						"pod":       "true",
						"namespace": "namespace1",
					},
					Name: "namespace1_myPod",
					Options: map[string]string{
						"iface-id-ver":      "myPod",
						"requested-chassis": "node1",
					},
					PortSecurity: []string{"0a:58:0a:80:01:03", "10.128.1.3"},
				},
				&nbdb.LogicalSwitch{
					UUID:  "node1",
					Name:  "node1",
					Ports: []string{"lsp1"},
				},
				&nbdb.BFD{
					UUID:        bfd1NamedUUID,
					DstIP:       "9.0.0.1",
					LogicalPort: "rtoe-GR_node1",
				},
				&nbdb.LogicalRouterStaticRoute{
					UUID:       "static-route-1-UUID",
					IPPrefix:   "10.128.1.3/32",
					Nexthop:    "9.0.0.1",
					BFD:        &bfd1NamedUUID,
					Policy:     &nbdb.LogicalRouterStaticRoutePolicySrcIP,
					OutputPort: &logicalRouterPort,
					Options: map[string]string{
						"ecmp_symmetric_reply": "true",
					},
				},
				&nbdb.LogicalRouter{
					UUID:         "GR_node1-UUID",
					Name:         "GR_node1",
					StaticRoutes: []string{"static-route-1-UUID"},
				},
			}))

		table.DescribeTable("reconciles a host networked pod acting as a exgw for another namespace for existing pod", func(bfd bool, finalNB []libovsdbtest.TestData) {
			app.Action = func(ctx *cli.Context) error {

				namespaceT := *newNamespace("namespace1")
				namespaceX := *newNamespace("namespace2")
				t := newTPod(
					"node1",
					"10.128.1.0/24",
					"10.128.1.2",
					"10.128.1.1",
					"myPod",
					"10.128.1.3",
					"0a:58:0a:80:01:03",
					namespaceT.Name,
				)
				gwPod := *newPod(namespaceX.Name, "gwPod", "node2", "9.0.0.1")
				gwPod.Annotations = map[string]string{"k8s.ovn.org/routing-namespaces": namespaceT.Name}
				if bfd {
					gwPod.Annotations["k8s.ovn.org/bfd-enabled"] = ""
				}
				gwPod.Spec.HostNetwork = true
				fakeOvn.startWithDBSetup(ctx,
					libovsdbtest.TestSetup{
						NBData: []libovsdbtest.TestData{
							&nbdb.LogicalSwitch{
								UUID: "node1",
								Name: "node1",
							},
							&nbdb.LogicalRouter{
								UUID: "GR_node1-UUID",
								Name: "GR_node1",
							},
						},
					},
					&v1.NamespaceList{
						Items: []v1.Namespace{
							namespaceT, namespaceX,
						},
					},
					&v1.PodList{
						Items: []v1.Pod{
							*newPod(t.namespace, t.podName, t.nodeName, t.podIP),
						},
					},
				)
				t.populateLogicalSwitchCache(fakeOvn)
				injectNode(fakeOvn)
				fakeOvn.controller.WatchNamespaces()
				fakeOvn.controller.WatchPods()

				_, err := fakeOvn.fakeClient.KubeClient.CoreV1().Pods(namespaceX.Name).Create(context.TODO(), &gwPod, metav1.CreateOptions{})
				gomega.Expect(err).NotTo(gomega.HaveOccurred())
				gomega.Eventually(fakeOvn.nbClient).Should(libovsdbtest.HaveData(finalNB))
				return nil
			}

			err := app.Run([]string{app.Name})
			gomega.Expect(err).NotTo(gomega.HaveOccurred())
		}, table.Entry("No BFD", false, []libovsdbtest.TestData{
			&nbdb.LogicalSwitchPort{
				UUID:      "lsp1",
				Addresses: []string{"0a:58:0a:80:01:03", "10.128.1.3"},
				ExternalIDs: map[string]string{
					"pod":       "true",
					"namespace": "namespace1",
				},
				Name: "namespace1_myPod",
				Options: map[string]string{
					"iface-id-ver":      "myPod",
					"requested-chassis": "node1",
				},
				PortSecurity: []string{"0a:58:0a:80:01:03", "10.128.1.3"},
			},
			&nbdb.LogicalSwitch{
				UUID:  "node1",
				Name:  "node1",
				Ports: []string{"lsp1"},
			},
			&nbdb.LogicalRouterStaticRoute{
				UUID:       "static-route-1-UUID",
				IPPrefix:   "10.128.1.3/32",
				Nexthop:    "9.0.0.1",
				Policy:     &nbdb.LogicalRouterStaticRoutePolicySrcIP,
				OutputPort: &logicalRouterPort,
				Options: map[string]string{
					"ecmp_symmetric_reply": "true",
				},
			},
			&nbdb.LogicalRouter{
				UUID:         "GR_node1-UUID",
				Name:         "GR_node1",
				StaticRoutes: []string{"static-route-1-UUID"},
			},
		}),
			table.Entry("BFD Enabled", true, []libovsdbtest.TestData{
				&nbdb.LogicalSwitchPort{
					UUID:      "lsp1",
					Addresses: []string{"0a:58:0a:80:01:03", "10.128.1.3"},
					ExternalIDs: map[string]string{
						"pod":       "true",
						"namespace": "namespace1",
					},
					Name: "namespace1_myPod",
					Options: map[string]string{
						"iface-id-ver":      "myPod",
						"requested-chassis": "node1",
					},
					PortSecurity: []string{"0a:58:0a:80:01:03", "10.128.1.3"},
				},
				&nbdb.LogicalSwitch{
					UUID:  "node1",
					Name:  "node1",
					Ports: []string{"lsp1"},
				},
				&nbdb.BFD{
					UUID:        bfd1NamedUUID,
					DstIP:       "9.0.0.1",
					LogicalPort: "rtoe-GR_node1",
				},
				&nbdb.LogicalRouterStaticRoute{
					UUID:       "static-route-1-UUID",
					IPPrefix:   "10.128.1.3/32",
					Nexthop:    "9.0.0.1",
					BFD:        &bfd1NamedUUID,
					Policy:     &nbdb.LogicalRouterStaticRoutePolicySrcIP,
					OutputPort: &logicalRouterPort,
					Options: map[string]string{
						"ecmp_symmetric_reply": "true",
					},
				},
				&nbdb.LogicalRouter{
					UUID:         "GR_node1-UUID",
					Name:         "GR_node1",
					StaticRoutes: []string{"static-route-1-UUID"},
				},
			}))

		table.DescribeTable("reconciles a multus networked pod acting as a exgw for another namespace for new pod", func(bfd bool, finalNB []libovsdbtest.TestData) {
			app.Action = func(ctx *cli.Context) error {
				ns := nettypes.NetworkStatus{Name: "dummy", IPs: []string{"11.0.0.1"}}
				networkStatuses := []nettypes.NetworkStatus{ns}
				nsEncoded, err := json.Marshal(networkStatuses)
				gomega.Expect(err).NotTo(gomega.HaveOccurred())

				namespaceT := *newNamespace("namespace1")
				namespaceX := *newNamespace("namespace2")
				t := newTPod(
					"node1",
					"10.128.1.0/24",
					"10.128.1.2",
					"10.128.1.1",
					"myPod",
					"10.128.1.3",
					"0a:58:0a:80:01:03",
					namespaceT.Name,
				)
				gwPod := *newPod(namespaceX.Name, "gwPod", "node2", "9.0.0.1")
				gwPod.Annotations = map[string]string{
					"k8s.ovn.org/routing-namespaces":    namespaceT.Name,
					"k8s.ovn.org/routing-network":       "dummy",
					"k8s.v1.cni.cncf.io/network-status": string(nsEncoded),
				}
				if bfd {
					gwPod.Annotations["k8s.ovn.org/bfd-enabled"] = ""
				}
				gwPod.Spec.HostNetwork = true
				fakeOvn.startWithDBSetup(ctx,
					libovsdbtest.TestSetup{
						NBData: []libovsdbtest.TestData{
							&nbdb.LogicalSwitch{
								UUID: "node1",
								Name: "node1",
							},
							&nbdb.LogicalRouter{
								UUID: "GR_node1-UUID",
								Name: "GR_node1",
							},
						},
					},
					&v1.NamespaceList{
						Items: []v1.Namespace{
							namespaceT, namespaceX,
						},
					},
					&v1.PodList{
						Items: []v1.Pod{
							gwPod,
						},
					},
				)
				t.populateLogicalSwitchCache(fakeOvn)
				injectNode(fakeOvn)
				fakeOvn.controller.WatchNamespaces()
				fakeOvn.controller.WatchPods()

				_, err = fakeOvn.fakeClient.KubeClient.CoreV1().Pods(t.namespace).Create(context.TODO(), newPod(t.namespace, t.podName, t.nodeName, t.podIP), metav1.CreateOptions{})
				gomega.Expect(err).NotTo(gomega.HaveOccurred())
				gomega.Eventually(func() string { return getPodAnnotations(fakeOvn.fakeClient.KubeClient, t.namespace, t.podName) }, 2).Should(gomega.MatchJSON(`{"default": {"ip_addresses":["` + t.podIP + `/24"], "mac_address":"` + t.podMAC + `", "gateway_ips": ["` + t.nodeGWIP + `"], "ip_address":"` + t.podIP + `/24", "gateway_ip": "` + t.nodeGWIP + `"}}`))
				gomega.Eventually(fakeOvn.nbClient).Should(libovsdbtest.HaveData(finalNB))
				return nil
			}

			err := app.Run([]string{app.Name})
			gomega.Expect(err).NotTo(gomega.HaveOccurred())
		}, table.Entry("No BFD", false, []libovsdbtest.TestData{
			&nbdb.LogicalSwitchPort{
				UUID:      "lsp1",
				Addresses: []string{"0a:58:0a:80:01:03", "10.128.1.3"},
				ExternalIDs: map[string]string{
					"pod":       "true",
					"namespace": "namespace1",
				},
				Name: "namespace1_myPod",
				Options: map[string]string{
					"iface-id-ver":      "myPod",
					"requested-chassis": "node1",
				},
				PortSecurity: []string{"0a:58:0a:80:01:03", "10.128.1.3"},
			},
			&nbdb.LogicalSwitch{
				UUID:  "node1",
				Name:  "node1",
				Ports: []string{"lsp1"},
			},
			&nbdb.LogicalRouterStaticRoute{
				UUID:       "static-route-1-UUID",
				IPPrefix:   "10.128.1.3/32",
				Nexthop:    "11.0.0.1",
				Policy:     &nbdb.LogicalRouterStaticRoutePolicySrcIP,
				OutputPort: &logicalRouterPort,
				Options: map[string]string{
					"ecmp_symmetric_reply": "true",
				},
			},
			&nbdb.LogicalRouter{
				UUID:         "GR_node1-UUID",
				Name:         "GR_node1",
				StaticRoutes: []string{"static-route-1-UUID"},
			},
		}),
			table.Entry("BFD Enabled", true, []libovsdbtest.TestData{
				&nbdb.LogicalSwitchPort{
					UUID:      "lsp1",
					Addresses: []string{"0a:58:0a:80:01:03", "10.128.1.3"},
					ExternalIDs: map[string]string{
						"pod":       "true",
						"namespace": "namespace1",
					},
					Name: "namespace1_myPod",
					Options: map[string]string{
						"iface-id-ver":      "myPod",
						"requested-chassis": "node1",
					},
					PortSecurity: []string{"0a:58:0a:80:01:03", "10.128.1.3"},
				},
				&nbdb.LogicalSwitch{
					UUID:  "node1",
					Name:  "node1",
					Ports: []string{"lsp1"},
				},
				&nbdb.BFD{
					UUID:        bfd1NamedUUID,
					DstIP:       "11.0.0.1",
					LogicalPort: "rtoe-GR_node1",
				},
				&nbdb.LogicalRouterStaticRoute{
					UUID:       "static-route-1-UUID",
					IPPrefix:   "10.128.1.3/32",
					Nexthop:    "11.0.0.1",
					BFD:        &bfd1NamedUUID,
					Policy:     &nbdb.LogicalRouterStaticRoutePolicySrcIP,
					OutputPort: &logicalRouterPort,
					Options: map[string]string{
						"ecmp_symmetric_reply": "true",
					},
				},
				&nbdb.LogicalRouter{
					UUID:         "GR_node1-UUID",
					Name:         "GR_node1",
					StaticRoutes: []string{"static-route-1-UUID"},
				},
			}))

		table.DescribeTable("reconciles deleting a host networked pod acting as a exgw for another namespace for existing pod",
			func(bfd bool,
				beforeDeleteNB []libovsdbtest.TestData,
				afterDeleteNB []libovsdbtest.TestData) {
				app.Action = func(ctx *cli.Context) error {

					namespaceT := *newNamespace("namespace1")
					namespaceX := *newNamespace("namespace2")
					t := newTPod(
						"node1",
						"10.128.1.0/24",
						"10.128.1.2",
						"10.128.1.1",
						"myPod",
						"10.128.1.3",
						"0a:58:0a:80:01:03",
						namespaceT.Name,
					)
					gwPod := *newPod(namespaceX.Name, "gwPod", "node2", "9.0.0.1")
					gwPod.Annotations = map[string]string{"k8s.ovn.org/routing-namespaces": namespaceT.Name}
					if bfd {
						gwPod.Annotations["k8s.ovn.org/bfd-enabled"] = ""
					}
					gwPod.Spec.HostNetwork = true
					fakeOvn.startWithDBSetup(ctx,
						libovsdbtest.TestSetup{
							NBData: []libovsdbtest.TestData{
								&nbdb.LogicalSwitch{
									UUID: "node1",
									Name: "node1",
								},
								&nbdb.LogicalRouter{
									UUID: "GR_node1-UUID",
									Name: "GR_node1",
								},
							},
						},
						&v1.NamespaceList{
							Items: []v1.Namespace{
								namespaceT, namespaceX,
							},
						},
						&v1.PodList{
							Items: []v1.Pod{
								*newPod(t.namespace, t.podName, t.nodeName, t.podIP),
							},
						},
					)
					t.populateLogicalSwitchCache(fakeOvn)
					injectNode(fakeOvn)
					fakeOvn.controller.WatchNamespaces()
					fakeOvn.controller.WatchPods()

					_, err := fakeOvn.fakeClient.KubeClient.CoreV1().Pods(namespaceX.Name).Create(context.TODO(), &gwPod, metav1.CreateOptions{})
					gomega.Expect(err).NotTo(gomega.HaveOccurred())
					gomega.Eventually(fakeOvn.nbClient).Should(libovsdbtest.HaveData(beforeDeleteNB))

					err = fakeOvn.fakeClient.KubeClient.CoreV1().Pods(namespaceX.Name).Delete(context.TODO(), gwPod.Name, *metav1.NewDeleteOptions(0))
					gomega.Expect(err).NotTo(gomega.HaveOccurred())
					gomega.Eventually(fakeOvn.nbClient).Should(libovsdbtest.HaveData(afterDeleteNB))
					return nil
				}

				err := app.Run([]string{app.Name})
				gomega.Expect(err).NotTo(gomega.HaveOccurred())
			},
			table.Entry("No BFD", false,
<<<<<<< HEAD
				"ovn-nbctl --timeout=15 --may-exist --policy=src-ip --ecmp-symmetric-reply lr-route-add GR_node1 10.128.1.3/32 9.0.0.1 rtoe-GR_node1",
				[]struct {
					command string
					res     string
				}{
					{"ovn-nbctl --timeout=15 --if-exists --policy=src-ip lr-route-del GR_node1 10.128.1.3/32 9.0.0.1", "\n"},
					{"ovn-nbctl --timeout=15 --format=csv --data=bare --no-heading --columns=bfd find Logical_Router_Static_Route output_port=rtoe-GR_node1 nexthop=\"9.0.0.1\" bfd!=[]", "\n"},
					{"ovn-nbctl --timeout=15 --format=csv --data=bare --no-heading --columns=_uuid find BFD logical_port=rtoe-GR_node1 dst_ip=\"9.0.0.1\"", "\n"},
				}),
			table.Entry("BFD", true, "ovn-nbctl --timeout=15 --may-exist --bfd --policy=src-ip --ecmp-symmetric-reply lr-route-add GR_node1 10.128.1.3/32 9.0.0.1 rtoe-GR_node1",
				[]struct {
					command string
					res     string
				}{
					{"ovn-nbctl --timeout=15 --if-exists --policy=src-ip lr-route-del GR_node1 10.128.1.3/32 9.0.0.1", "\n"},
					{"ovn-nbctl --timeout=15 --format=csv --data=bare --no-heading --columns=bfd find Logical_Router_Static_Route output_port=rtoe-GR_node1 nexthop=\"9.0.0.1\" bfd!=[]", "\n"},
					{"ovn-nbctl --timeout=15 --format=csv --data=bare --no-heading --columns=_uuid find BFD logical_port=rtoe-GR_node1 dst_ip=\"9.0.0.1\"", "\n"},
				}))
=======
				[]libovsdbtest.TestData{
					&nbdb.LogicalSwitchPort{
						UUID:      "lsp1",
						Addresses: []string{"0a:58:0a:80:01:03", "10.128.1.3"},
						ExternalIDs: map[string]string{
							"pod":       "true",
							"namespace": "namespace1",
						},
						Name: "namespace1_myPod",
						Options: map[string]string{
							"iface-id-ver":      "myPod",
							"requested-chassis": "node1",
						},
						PortSecurity: []string{"0a:58:0a:80:01:03", "10.128.1.3"},
					},
					&nbdb.LogicalSwitch{
						UUID:  "node1",
						Name:  "node1",
						Ports: []string{"lsp1"},
					},
					&nbdb.LogicalRouterStaticRoute{
						UUID:       "static-route-1-UUID",
						IPPrefix:   "10.128.1.3/32",
						Nexthop:    "9.0.0.1",
						Policy:     &nbdb.LogicalRouterStaticRoutePolicySrcIP,
						OutputPort: &logicalRouterPort,
						Options: map[string]string{
							"ecmp_symmetric_reply": "true",
						},
					},
					&nbdb.LogicalRouter{
						UUID:         "GR_node1-UUID",
						Name:         "GR_node1",
						StaticRoutes: []string{"static-route-1-UUID"},
					},
				},
				[]libovsdbtest.TestData{
					&nbdb.LogicalSwitchPort{
						UUID:      "lsp1",
						Addresses: []string{"0a:58:0a:80:01:03", "10.128.1.3"},
						ExternalIDs: map[string]string{
							"pod":       "true",
							"namespace": "namespace1",
						},
						Name: "namespace1_myPod",
						Options: map[string]string{
							"iface-id-ver":      "myPod",
							"requested-chassis": "node1",
						},
						PortSecurity: []string{"0a:58:0a:80:01:03", "10.128.1.3"},
					},
					&nbdb.LogicalSwitch{
						UUID:  "node1",
						Name:  "node1",
						Ports: []string{"lsp1"},
					},
					&nbdb.LogicalRouter{
						UUID:         "GR_node1-UUID",
						Name:         "GR_node1",
						StaticRoutes: []string{},
					},
				},
			),
			table.Entry("BFD Enabled", true, []libovsdbtest.TestData{
				&nbdb.LogicalSwitchPort{
					UUID:      "lsp1",
					Addresses: []string{"0a:58:0a:80:01:03", "10.128.1.3"},
					ExternalIDs: map[string]string{
						"pod":       "true",
						"namespace": "namespace1",
					},
					Name: "namespace1_myPod",
					Options: map[string]string{
						"iface-id-ver":      "myPod",
						"requested-chassis": "node1",
					},
					PortSecurity: []string{"0a:58:0a:80:01:03", "10.128.1.3"},
				},
				&nbdb.LogicalSwitch{
					UUID:  "node1",
					Name:  "node1",
					Ports: []string{"lsp1"},
				},
				&nbdb.BFD{
					UUID:        bfd1NamedUUID,
					DstIP:       "9.0.0.1",
					LogicalPort: "rtoe-GR_node1",
				},
				&nbdb.LogicalRouterStaticRoute{
					UUID:       "static-route-1-UUID",
					IPPrefix:   "10.128.1.3/32",
					Nexthop:    "9.0.0.1",
					BFD:        &bfd1NamedUUID,
					Policy:     &nbdb.LogicalRouterStaticRoutePolicySrcIP,
					OutputPort: &logicalRouterPort,
					Options: map[string]string{
						"ecmp_symmetric_reply": "true",
					},
				},
				&nbdb.LogicalRouter{
					UUID:         "GR_node1-UUID",
					Name:         "GR_node1",
					StaticRoutes: []string{"static-route-1-UUID"},
				},
			},
				[]libovsdbtest.TestData{
					&nbdb.LogicalSwitchPort{
						UUID:      "lsp1",
						Addresses: []string{"0a:58:0a:80:01:03", "10.128.1.3"},
						ExternalIDs: map[string]string{
							"pod":       "true",
							"namespace": "namespace1",
						},
						Name: "namespace1_myPod",
						Options: map[string]string{
							"iface-id-ver":      "myPod",
							"requested-chassis": "node1",
						},
						PortSecurity: []string{"0a:58:0a:80:01:03", "10.128.1.3"},
					},
					&nbdb.LogicalSwitch{
						UUID:  "node1",
						Name:  "node1",
						Ports: []string{"lsp1"},
					},
					&nbdb.LogicalRouter{
						UUID:         "GR_node1-UUID",
						Name:         "GR_node1",
						StaticRoutes: []string{},
					},
				},
			),
		)
>>>>>>> f0d82ea9
	})
	ginkgo.Context("on using bfd", func() {
		ginkgo.It("should enable bfd only on the namespace gw when set", func() {
			app.Action = func(ctx *cli.Context) error {

				namespaceT := *newNamespace("namespace1")
				namespaceT.Annotations = map[string]string{"k8s.ovn.org/routing-external-gws": "9.0.0.1"}
				namespaceT.Annotations["k8s.ovn.org/bfd-enabled"] = ""
				namespaceX := *newNamespace("namespace2")

				t := newTPod(
					"node1",
					"10.128.1.0/24",
					"10.128.1.2",
					"10.128.1.1",
					"myPod",
					"10.128.1.3",
					"0a:58:0a:80:01:03",
					namespaceT.Name,
				)
				gwPod := *newPod(namespaceX.Name, "gwPod", "node2", "10.0.0.1")
				gwPod.Annotations = map[string]string{"k8s.ovn.org/routing-namespaces": namespaceT.Name}
				gwPod.Spec.HostNetwork = true
				fakeOvn.startWithDBSetup(ctx,
					libovsdbtest.TestSetup{
						NBData: []libovsdbtest.TestData{
							&nbdb.LogicalSwitch{
								UUID: "node1",
								Name: "node1",
							},
							&nbdb.LogicalRouter{
								UUID: "GR_node1-UUID",
								Name: "GR_node1",
							},
						},
					},
					&v1.NamespaceList{
						Items: []v1.Namespace{
							namespaceT,
						},
					},
					&v1.PodList{
						Items: []v1.Pod{
							*newPod(t.namespace, t.podName, t.nodeName, t.podIP),
						},
					},
				)
				t.populateLogicalSwitchCache(fakeOvn)

				injectNode(fakeOvn)
				fakeOvn.controller.WatchNamespaces()
				fakeOvn.controller.WatchPods()
				_, err := fakeOvn.fakeClient.KubeClient.CoreV1().Pods(namespaceX.Name).Create(context.TODO(), &gwPod, metav1.CreateOptions{})
				gomega.Expect(err).NotTo(gomega.HaveOccurred())

				finalNB := []libovsdbtest.TestData{
					&nbdb.LogicalSwitchPort{
						UUID:      "lsp1",
						Addresses: []string{"0a:58:0a:80:01:03", "10.128.1.3"},
						ExternalIDs: map[string]string{
							"pod":       "true",
							"namespace": "namespace1",
						},
						Name: "namespace1_myPod",
						Options: map[string]string{
							"iface-id-ver":      "myPod",
							"requested-chassis": "node1",
						},
						PortSecurity: []string{"0a:58:0a:80:01:03", "10.128.1.3"},
					},
					&nbdb.LogicalSwitch{
						UUID:  "node1",
						Name:  "node1",
						Ports: []string{"lsp1"},
					},
					&nbdb.BFD{
						UUID:        bfd1NamedUUID,
						DstIP:       "9.0.0.1",
						LogicalPort: "rtoe-GR_node1",
					},
					&nbdb.LogicalRouterStaticRoute{
						UUID:       "static-route-1-UUID",
						IPPrefix:   "10.128.1.3/32",
						Nexthop:    "9.0.0.1",
						BFD:        &bfd1NamedUUID,
						Policy:     &nbdb.LogicalRouterStaticRoutePolicySrcIP,
						OutputPort: &logicalRouterPort,
						Options: map[string]string{
							"ecmp_symmetric_reply": "true",
						},
					},
					&nbdb.LogicalRouterStaticRoute{
						UUID:       "static-route-2-UUID",
						IPPrefix:   "10.128.1.3/32",
						Nexthop:    "10.0.0.1",
						Policy:     &nbdb.LogicalRouterStaticRoutePolicySrcIP,
						OutputPort: &logicalRouterPort,
						Options: map[string]string{
							"ecmp_symmetric_reply": "true",
						},
					},
					&nbdb.LogicalRouter{
						UUID:         "GR_node1-UUID",
						Name:         "GR_node1",
						StaticRoutes: []string{"static-route-1-UUID", "static-route-2-UUID"},
					},
				}
				gomega.Eventually(fakeOvn.nbClient).Should(libovsdbtest.HaveData(finalNB))
				return nil
			}

			err := app.Run([]string{app.Name})
			gomega.Expect(err).NotTo(gomega.HaveOccurred())
		})
		ginkgo.It("should enable bfd only on the gw pod when set", func() {
			app.Action = func(ctx *cli.Context) error {

				namespaceT := *newNamespace("namespace1")
				namespaceT.Annotations = map[string]string{"k8s.ovn.org/routing-external-gws": "9.0.0.1"}
				namespaceX := *newNamespace("namespace2")

				t := newTPod(
					"node1",
					"10.128.1.0/24",
					"10.128.1.2",
					"10.128.1.1",
					"myPod",
					"10.128.1.3",
					"0a:58:0a:80:01:03",
					namespaceT.Name,
				)
				gwPod := *newPod(namespaceX.Name, "gwPod", "node2", "10.0.0.1")
				gwPod.Annotations = map[string]string{"k8s.ovn.org/routing-namespaces": namespaceT.Name}
				gwPod.Annotations["k8s.ovn.org/bfd-enabled"] = ""

				gwPod.Spec.HostNetwork = true
				fakeOvn.startWithDBSetup(ctx,
					libovsdbtest.TestSetup{
						NBData: []libovsdbtest.TestData{
							&nbdb.LogicalSwitch{
								UUID: "node1",
								Name: "node1",
							},
							&nbdb.LogicalRouter{
								UUID: "GR_node1-UUID",
								Name: "GR_node1",
							},
						},
					},
					&v1.NamespaceList{
						Items: []v1.Namespace{
							namespaceT,
						},
					},
					&v1.PodList{
						Items: []v1.Pod{
							*newPod(t.namespace, t.podName, t.nodeName, t.podIP),
						},
					},
				)
				t.populateLogicalSwitchCache(fakeOvn)

				injectNode(fakeOvn)
				fakeOvn.controller.WatchNamespaces()
				fakeOvn.controller.WatchPods()
				_, err := fakeOvn.fakeClient.KubeClient.CoreV1().Pods(namespaceX.Name).Create(context.TODO(), &gwPod, metav1.CreateOptions{})
				gomega.Expect(err).NotTo(gomega.HaveOccurred())

				finalNB := []libovsdbtest.TestData{
					&nbdb.LogicalSwitchPort{
						UUID:      "lsp1",
						Addresses: []string{"0a:58:0a:80:01:03", "10.128.1.3"},
						ExternalIDs: map[string]string{
							"pod":       "true",
							"namespace": "namespace1",
						},
						Name: "namespace1_myPod",
						Options: map[string]string{
							"iface-id-ver":      "myPod",
							"requested-chassis": "node1",
						},
						PortSecurity: []string{"0a:58:0a:80:01:03", "10.128.1.3"},
					},
					&nbdb.LogicalSwitch{
						UUID:  "node1",
						Name:  "node1",
						Ports: []string{"lsp1"},
					},
					&nbdb.BFD{
						UUID:        bfd1NamedUUID,
						DstIP:       "10.0.0.1",
						LogicalPort: "rtoe-GR_node1",
					},
					&nbdb.LogicalRouterStaticRoute{
						UUID:       "static-route-1-UUID",
						IPPrefix:   "10.128.1.3/32",
						Nexthop:    "9.0.0.1",
						Policy:     &nbdb.LogicalRouterStaticRoutePolicySrcIP,
						OutputPort: &logicalRouterPort,
						Options: map[string]string{
							"ecmp_symmetric_reply": "true",
						},
					},
					&nbdb.LogicalRouterStaticRoute{
						UUID:       "static-route-2-UUID",
						IPPrefix:   "10.128.1.3/32",
						Nexthop:    "10.0.0.1",
						Policy:     &nbdb.LogicalRouterStaticRoutePolicySrcIP,
						OutputPort: &logicalRouterPort,
						BFD:        &bfd1NamedUUID,
						Options: map[string]string{
							"ecmp_symmetric_reply": "true",
						},
					},
					&nbdb.LogicalRouter{
						UUID:         "GR_node1-UUID",
						Name:         "GR_node1",
						StaticRoutes: []string{"static-route-1-UUID", "static-route-2-UUID"},
					},
				}
				gomega.Eventually(fakeOvn.nbClient).Should(libovsdbtest.HaveData(finalNB))
				return nil
			}

			err := app.Run([]string{app.Name})
			gomega.Expect(err).NotTo(gomega.HaveOccurred())
		})
		ginkgo.It("should disable bfd when removing the annotation from the namespace", func() {
			app.Action = func(ctx *cli.Context) error {
				namespaceT := *newNamespace("namespace1")
				namespaceT.Annotations = map[string]string{"k8s.ovn.org/routing-external-gws": "9.0.0.1"}
				namespaceT.Annotations["k8s.ovn.org/bfd-enabled"] = ""

				t := newTPod(
					"node1",
					"10.128.1.0/24",
					"10.128.1.2",
					"10.128.1.1",
					"myPod",
					"10.128.1.3",
					"0a:58:0a:80:01:03",
					namespaceT.Name,
				)

				fakeOvn.startWithDBSetup(ctx,
					libovsdbtest.TestSetup{
						NBData: []libovsdbtest.TestData{
							&nbdb.BFD{
								UUID:        bfd1NamedUUID,
								DstIP:       "9.0.0.1",
								LogicalPort: "rtoe-GR_node1",
							},
							&nbdb.LogicalRouterStaticRoute{
								UUID:       "static-route-1-UUID",
								IPPrefix:   "10.128.1.3/32",
								Nexthop:    "9.0.0.1",
								Policy:     &nbdb.LogicalRouterStaticRoutePolicySrcIP,
								BFD:        &bfd1NamedUUID,
								OutputPort: &logicalRouterPort,
								Options: map[string]string{
									"ecmp_symmetric_reply": "true",
								},
							},
							&nbdb.LogicalRouter{
								UUID:         "GR_node1-UUID",
								Name:         "GR_node1",
								StaticRoutes: []string{"static-route-1-UUID"},
							},
						},
					},
					&v1.NamespaceList{
						Items: []v1.Namespace{
							namespaceT,
						},
					},
					&v1.PodList{
						Items: []v1.Pod{
							*newPod(t.namespace, t.podName, t.nodeName, t.podIP),
						},
					},
				)
				t.populateLogicalSwitchCache(fakeOvn)
<<<<<<< HEAD
				fExec.AddFakeCmd(&ovntest.ExpectedCmd{
					Cmd:    "ovn-nbctl --timeout=15 --may-exist --bfd --policy=src-ip --ecmp-symmetric-reply lr-route-add GR_node1 10.128.1.3/32 9.0.0.1 rtoe-GR_node1",
					Output: "\n",
				})
				fExec.AddFakeCmd(&ovntest.ExpectedCmd{
					Cmd:    "ovn-nbctl --timeout=15 --if-exists --policy=src-ip lr-route-del GR_node1 10.128.1.3/32 9.0.0.1",
					Output: "\n",
				})

				fExec.AddFakeCmd(&ovntest.ExpectedCmd{
					Cmd:    "ovn-nbctl --timeout=15 --format=csv --data=bare --no-heading --columns=bfd find Logical_Router_Static_Route output_port=rtoe-GR_node1 nexthop=\"9.0.0.1\" bfd!=[]",
					Output: "\n",
				})

				fExec.AddFakeCmd(&ovntest.ExpectedCmd{
					Cmd:    "ovn-nbctl --timeout=15 --format=csv --data=bare --no-heading --columns=_uuid find BFD logical_port=rtoe-GR_node1 dst_ip=\"9.0.0.1\"",
					Output: "bfduid\n",
				})

				fExec.AddFakeCmd(&ovntest.ExpectedCmd{
					Cmd:    "ovn-nbctl --timeout=15 --if-exists destroy BFD bfduid",
					Output: "bfduid\n",
				})

				fExec.AddFakeCmd(&ovntest.ExpectedCmd{
					Cmd:    "ovn-nbctl --timeout=15 --may-exist --policy=src-ip --ecmp-symmetric-reply lr-route-add GR_node1 10.128.1.3/32 9.0.0.1 rtoe-GR_node1",
					Output: "\n",
				})
=======

>>>>>>> f0d82ea9
				injectNode(fakeOvn)
				fakeOvn.controller.WatchNamespaces()
				fakeOvn.controller.WatchPods()
				namespaceT.Annotations = map[string]string{"k8s.ovn.org/routing-external-gws": "9.0.0.1"}
				_, err := fakeOvn.fakeClient.KubeClient.CoreV1().Namespaces().Update(context.Background(), &namespaceT, metav1.UpdateOptions{})
				gomega.Expect(err).NotTo(gomega.HaveOccurred())

				finalNB := []libovsdbtest.TestData{
					&nbdb.LogicalRouterStaticRoute{
						UUID:       "static-route-1-UUID",
						IPPrefix:   "10.128.1.3/32",
						Nexthop:    "9.0.0.1",
						Policy:     &nbdb.LogicalRouterStaticRoutePolicySrcIP,
						OutputPort: &logicalRouterPort,
						Options: map[string]string{
							"ecmp_symmetric_reply": "true",
						},
					},
					&nbdb.LogicalRouter{
						UUID:         "GR_node1-UUID",
						Name:         "GR_node1",
						StaticRoutes: []string{"static-route-1-UUID"},
					},
				}
				gomega.Eventually(fakeOvn.nbClient).Should(libovsdbtest.HaveData(finalNB))
				return nil
			}

			err := app.Run([]string{app.Name})
			gomega.Expect(err).NotTo(gomega.HaveOccurred())
		})
	})
	ginkgo.Context("hybrid route policy operations in lgw mode", func() {
		ginkgo.It("add hybrid route policy for pods", func() {
			app.Action = func(ctx *cli.Context) error {
				config.Gateway.Mode = config.GatewayModeLocal

				fakeOvn.startWithDBSetup(ctx,
					libovsdbtest.TestSetup{
						NBData: []libovsdbtest.TestData{
							&nbdb.LogicalRouterPort{
								UUID:     ovntypes.GWRouterToJoinSwitchPrefix + ovntypes.GWRouterPrefix + "node1" + "-UUID",
								Name:     ovntypes.GWRouterToJoinSwitchPrefix + ovntypes.GWRouterPrefix + "node1",
								Networks: []string{"100.64.0.4/32"},
							},
							&nbdb.LogicalRouter{
								Name: ovntypes.OVNClusterRouter,
								UUID: ovntypes.OVNClusterRouter + "-UUID",
							},
						},
					},
				)
				intPriority, _ := strconv.Atoi(types.HybridOverlayReroutePriority)
				finalNB := []libovsdbtest.TestData{
					&nbdb.LogicalRouterPolicy{
						UUID:     "2a7a61cb-fb13-4266-a3f0-9ac5c4471123 [u2596996164]",
						Priority: intPriority,
						Action:   nbdb.LogicalRouterPolicyActionReroute,
						Nexthops: []string{"100.64.0.4"},
						Match:    "inport == \"rtos-node1\" && ip4.src == $a17568862106095406051 && ip4.dst != 10.128.0.0/14",
					},
					&nbdb.LogicalRouter{
						Name:     ovntypes.OVNClusterRouter,
						UUID:     ovntypes.OVNClusterRouter + "-UUID",
						Policies: []string{"2a7a61cb-fb13-4266-a3f0-9ac5c4471123 [u2596996164]"},
					},
					&nbdb.LogicalRouterPort{
						UUID:     ovntypes.GWRouterToJoinSwitchPrefix + ovntypes.GWRouterPrefix + "node1" + "-UUID",
						Name:     ovntypes.GWRouterToJoinSwitchPrefix + ovntypes.GWRouterPrefix + "node1",
						Networks: []string{"100.64.0.4/32"},
					},
				}

				err := fakeOvn.controller.addHybridRoutePolicyForPod(net.ParseIP("10.128.1.3"), "node1")
				gomega.Expect(err).NotTo(gomega.HaveOccurred())
				gomega.Eventually(fakeOvn.nbClient).Should(libovsdbtest.HaveData(finalNB))
				// check if the address-set was created with the podIP
				fakeOvn.asf.ExpectAddressSetWithIPs("hybrid-route-pods-node1", []string{"10.128.1.3"})
				return nil
			}

			err := app.Run([]string{app.Name})
			gomega.Expect(err).NotTo(gomega.HaveOccurred())
		})
		ginkgo.It("delete hybrid route policy for pods", func() {
			app.Action = func(ctx *cli.Context) error {
				config.Gateway.Mode = config.GatewayModeLocal
				intPriority, _ := strconv.Atoi(types.HybridOverlayReroutePriority)
				fakeOvn.startWithDBSetup(ctx,
					libovsdbtest.TestSetup{
						NBData: []libovsdbtest.TestData{
							&nbdb.LogicalRouterPolicy{
								UUID:     "2a7a61cb-fb13-4266-a3f0-9ac5c4471123 [u2596996164]",
								Priority: intPriority,
								Action:   nbdb.LogicalRouterPolicyActionReroute,
								Nexthops: []string{"100.64.0.4"},
								Match:    "inport == \"rtos-node1\" && ip4.src == $a17568862106095406051 && ip4.dst != 10.128.0.0/14",
							},
							&nbdb.LogicalRouter{
								Name:     ovntypes.OVNClusterRouter,
								UUID:     ovntypes.OVNClusterRouter + "-UUID",
								Policies: []string{"2a7a61cb-fb13-4266-a3f0-9ac5c4471123 [u2596996164]"},
							},
							&nbdb.LogicalRouter{
								UUID: "GR_node1-UUID",
								Name: "GR_node1",
							},
							&nbdb.LogicalRouterPort{
								UUID:     ovntypes.GWRouterToJoinSwitchPrefix + ovntypes.GWRouterPrefix + "node1" + "-UUID",
								Name:     ovntypes.GWRouterToJoinSwitchPrefix + ovntypes.GWRouterPrefix + "node1",
								Networks: []string{"100.64.0.4/32"},
							},
						},
					},
				)
				finalNB := []libovsdbtest.TestData{
					&nbdb.LogicalRouter{
						Name:     ovntypes.OVNClusterRouter,
						UUID:     ovntypes.OVNClusterRouter + "-UUID",
						Policies: []string{},
					},
					&nbdb.LogicalRouter{
						UUID: "GR_node1-UUID",
						Name: "GR_node1",
					},
					&nbdb.LogicalRouterPort{
						UUID:     ovntypes.GWRouterToJoinSwitchPrefix + ovntypes.GWRouterPrefix + "node1" + "-UUID",
						Name:     ovntypes.GWRouterToJoinSwitchPrefix + ovntypes.GWRouterPrefix + "node1",
						Networks: []string{"100.64.0.4/32"},
					},
				}

				injectNode(fakeOvn)
				err := fakeOvn.controller.delHybridRoutePolicyForPod(net.ParseIP("10.128.1.3"), "node1")
				gomega.Expect(err).NotTo(gomega.HaveOccurred())
				gomega.Eventually(fakeOvn.nbClient).Should(libovsdbtest.HaveData(finalNB))
				fakeOvn.asf.ExpectEmptyAddressSet("hybrid-route-pods-node1")
				return nil
			}

			err := app.Run([]string{app.Name})
			gomega.Expect(err).NotTo(gomega.HaveOccurred())
		})
		ginkgo.It("delete hybrid route policy for pods with force", func() {
			app.Action = func(ctx *cli.Context) error {
				config.Gateway.Mode = config.GatewayModeShared
				intPriority, _ := strconv.Atoi(types.HybridOverlayReroutePriority)
				fakeOvn.startWithDBSetup(ctx,
					libovsdbtest.TestSetup{
						NBData: []libovsdbtest.TestData{
							&nbdb.LogicalRouterPolicy{
								UUID:     "501-1st-UUID",
								Priority: intPriority,
								Action:   nbdb.LogicalRouterPolicyActionReroute,
								Nexthops: []string{"100.64.0.4"},
								Match:    "inport == \"rtos-node1\" && ip4.src == $a17568862106095406050 && ip4.dst != 10.128.0.0/14",
							},
							&nbdb.LogicalRouterPolicy{
								UUID:     "501-2nd-UUID",
								Priority: intPriority,
								Action:   nbdb.LogicalRouterPolicyActionReroute,
								Nexthops: []string{"100.64.1.4"},
								Match:    "inport == \"rtos-node2\" && ip4.src == $a17568862106095406051 && ip4.dst != 10.128.0.0/14",
							},
							&nbdb.LogicalRouter{
								Name:     ovntypes.OVNClusterRouter,
								UUID:     ovntypes.OVNClusterRouter + "-UUID",
								Policies: []string{"501-1st-UUID", "501-2nd-UUID"},
							},
							&nbdb.LogicalRouter{
								UUID: "GR_node1-UUID",
								Name: "GR_node1",
							},
							&nbdb.LogicalRouterPort{
								UUID:     ovntypes.GWRouterToJoinSwitchPrefix + ovntypes.GWRouterPrefix + "node1" + "-UUID",
								Name:     ovntypes.GWRouterToJoinSwitchPrefix + ovntypes.GWRouterPrefix + "node1",
								Networks: []string{"100.64.0.4/32"},
							},
						},
					},
				)
				finalNB := []libovsdbtest.TestData{
					&nbdb.LogicalRouter{
						Name:     ovntypes.OVNClusterRouter,
						UUID:     ovntypes.OVNClusterRouter + "-UUID",
						Policies: []string{},
					},
					&nbdb.LogicalRouter{
						UUID: "GR_node1-UUID",
						Name: "GR_node1",
					},
					&nbdb.LogicalRouterPort{
						UUID:     ovntypes.GWRouterToJoinSwitchPrefix + ovntypes.GWRouterPrefix + "node1" + "-UUID",
						Name:     ovntypes.GWRouterToJoinSwitchPrefix + ovntypes.GWRouterPrefix + "node1",
						Networks: []string{"100.64.0.4/32"},
					},
				}

				err := fakeOvn.controller.delAllHybridRoutePolicies()
				gomega.Expect(err).NotTo(gomega.HaveOccurred())
				gomega.Eventually(fakeOvn.nbClient).Should(libovsdbtest.HaveData(finalNB))
				fakeOvn.asf.ExpectEmptyAddressSet("hybrid-route-pods-node1")
				return nil
			}

			err := app.Run([]string{app.Name})
			gomega.Expect(err).NotTo(gomega.HaveOccurred())
		})

	})
})

// injectNode adds a valid node to the nodeinformer so the get
// to understand if there are two bridged won't fail
func injectNode(fakeOvn *FakeOVN) {
	node := &v1.Node{
		ObjectMeta: metav1.ObjectMeta{
			Name: "node1",
			Annotations: map[string]string{"k8s.ovn.org/l3-gateway-config": `{"default":{"mode":"local","mac-address":"7e:57:f8:f0:3c:49", "ip-address":"169.254.33.2/24", "next-hop":"169.254.33.1"}}`,
				"k8s.ovn.org/node-chassis-id": "79fdcfc4-6fe6-4cd3-8242-c0f85a4668ec",
			},
		},
	}
	fakeOvn.controller.watchFactory.NodeInformer().GetStore().Add(node)
}<|MERGE_RESOLUTION|>--- conflicted
+++ resolved
@@ -738,119 +738,7 @@
 					StaticRoutes: []string{"static-route-1-UUID", "static-route-2-UUID"},
 				},
 			},
-<<<<<<< HEAD
-				[]struct {
-					command string
-					res     string
-				}{
-					{"ovn-nbctl --timeout=15 --if-exists --policy=src-ip lr-route-del GR_node1 10.128.1.3/32 9.0.0.1", "\n"},
-					{"ovn-nbctl --timeout=15 --if-exists --policy=src-ip lr-route-del GR_node1 10.128.1.3/32 9.0.0.2", "\n"},
-					{"ovn-nbctl --timeout=15 --format=csv --data=bare --no-heading --columns=bfd find Logical_Router_Static_Route output_port=rtoe-GR_node1 nexthop=\"9.0.0.1\" bfd!=[]", "\n"},
-					{"ovn-nbctl --timeout=15 --format=csv --data=bare --no-heading --columns=bfd find Logical_Router_Static_Route output_port=rtoe-GR_node1 nexthop=\"9.0.0.2\" bfd!=[]", "\n"},
-					{"ovn-nbctl --timeout=15 --format=csv --data=bare --no-heading --columns=_uuid find BFD logical_port=rtoe-GR_node1 dst_ip=\"9.0.0.1\"", "\n"},
-					{"ovn-nbctl --timeout=15 --format=csv --data=bare --no-heading --columns=_uuid find BFD logical_port=rtoe-GR_node1 dst_ip=\"9.0.0.2\"", "\n"},
-				},
-			),
-			table.Entry("BFD", true, []string{
-				"ovn-nbctl --timeout=15 --may-exist --bfd --policy=src-ip --ecmp-symmetric-reply lr-route-add GR_node1 10.128.1.3/32 9.0.0.1 rtoe-GR_node1",
-				"ovn-nbctl --timeout=15 --may-exist --bfd --policy=src-ip --ecmp-symmetric-reply lr-route-add GR_node1 10.128.1.3/32 9.0.0.2 rtoe-GR_node1",
-			},
-				[]struct {
-					command string
-					res     string
-				}{
-					{"ovn-nbctl --timeout=15 --if-exists --policy=src-ip lr-route-del GR_node1 10.128.1.3/32 9.0.0.1", "\n"},
-					{"ovn-nbctl --timeout=15 --if-exists --policy=src-ip lr-route-del GR_node1 10.128.1.3/32 9.0.0.2", "\n"},
-					{"ovn-nbctl --timeout=15 --format=csv --data=bare --no-heading --columns=bfd find Logical_Router_Static_Route output_port=rtoe-GR_node1 nexthop=\"9.0.0.1\" bfd!=[]", "foouid\n"},
-					{"ovn-nbctl --timeout=15 --format=csv --data=bare --no-heading --columns=bfd find Logical_Router_Static_Route output_port=rtoe-GR_node1 nexthop=\"9.0.0.2\" bfd!=[]", "\n"},
-					{"ovn-nbctl --timeout=15 --format=csv --data=bare --no-heading --columns=_uuid find BFD logical_port=rtoe-GR_node1 dst_ip=\"9.0.0.2\"", "bfduuid\n"},
-					{"ovn-nbctl --timeout=15 --if-exists destroy BFD bfduuid", ""},
-				}),
-		)
-
-		table.DescribeTable("reconciles deleting a pod with namespace double exgw annotation already set IPV6",
-			func(bfd bool,
-				nbctlOnAddCommands []string,
-				nbctlOnDelCommands []struct {
-					command string
-					res     string
-				}) {
-				app.Action = func(ctx *cli.Context) error {
-					namespaceT := *newNamespace("namespace1")
-					namespaceT.Annotations = map[string]string{"k8s.ovn.org/routing-external-gws": "fd2e:6f44:5dd8::89,fd2e:6f44:5dd8::76"}
-					if bfd {
-						namespaceT.Annotations["k8s.ovn.org/bfd-enabled"] = ""
-					}
-					t := newTPod(
-						"node1",
-						"fd00:10:244:2::0/64",
-						"fd00:10:244:2::2",
-						"fd00:10:244:2::1",
-						"myPod",
-						"fd00:10:244:2::3",
-						"0a:58:49:a1:93:cb",
-						namespaceT.Name,
-					)
-
-					t.baseCmds(fExec)
-					fakeOvn.start(ctx,
-						&v1.NamespaceList{
-							Items: []v1.Namespace{
-								namespaceT,
-							},
-						},
-						&v1.PodList{
-							Items: []v1.Pod{
-								*newPod(t.namespace, t.podName, t.nodeName, t.podIP),
-							},
-						},
-					)
-					config.IPv6Mode = true
-					t.populateLogicalSwitchCache(fakeOvn)
-					for _, cmd := range nbctlOnAddCommands {
-						fExec.AddFakeCmd(&ovntest.ExpectedCmd{
-							Cmd:    cmd,
-							Output: "\n",
-						})
-					}
-					injectNode(fakeOvn)
-					fakeOvn.controller.WatchNamespaces()
-					fakeOvn.controller.WatchPods()
-
-					gomega.Eventually(func() string { return getPodAnnotations(fakeOvn.fakeClient.KubeClient, t.namespace, t.podName) }, 2).Should(gomega.MatchJSON(`{"default": {"ip_addresses":["` + t.podIP + `/64"], "mac_address":"` + t.podMAC + `", "gateway_ips": ["` + t.nodeGWIP + `"], "ip_address":"` + t.podIP + `/64", "gateway_ip": "` + t.nodeGWIP + `"}}`))
-					gomega.Eventually(fExec.CalledMatchesExpected).Should(gomega.BeTrue(), fExec.ErrorDesc)
-
-					for _, cmd := range nbctlOnDelCommands {
-						fExec.AddFakeCmd(&ovntest.ExpectedCmd{
-							Cmd:    cmd.command,
-							Output: cmd.res,
-						})
-					}
-
-					err := fakeOvn.fakeClient.KubeClient.CoreV1().Pods(t.namespace).Delete(context.TODO(), t.podName, *metav1.NewDeleteOptions(0))
-					gomega.Expect(err).NotTo(gomega.HaveOccurred())
-					gomega.Eventually(fExec.CalledMatchesExpected).Should(gomega.BeTrue(), fExec.ErrorDesc)
-					return nil
-				}
-				err := app.Run([]string{app.Name})
-				gomega.Expect(err).NotTo(gomega.HaveOccurred())
-			},
-			table.Entry("BFD IPV6", true, []string{
-				"ovn-nbctl --timeout=15 --may-exist --bfd --policy=src-ip --ecmp-symmetric-reply lr-route-add GR_node1 fd00:10:244:2::3/128 fd2e:6f44:5dd8::89 rtoe-GR_node1",
-				"ovn-nbctl --timeout=15 --may-exist --bfd --policy=src-ip --ecmp-symmetric-reply lr-route-add GR_node1 fd00:10:244:2::3/128 fd2e:6f44:5dd8::76 rtoe-GR_node1",
-			},
-				[]struct {
-					command string
-					res     string
-				}{
-					{"ovn-nbctl --timeout=15 --if-exists --policy=src-ip lr-route-del GR_node1 fd00:10:244:2::3/128 fd2e:6f44:5dd8::89", "\n"},
-					{"ovn-nbctl --timeout=15 --if-exists --policy=src-ip lr-route-del GR_node1 fd00:10:244:2::3/128 fd2e:6f44:5dd8::76", "\n"},
-					{"ovn-nbctl --timeout=15 --format=csv --data=bare --no-heading --columns=bfd find Logical_Router_Static_Route output_port=rtoe-GR_node1 nexthop=\"fd2e:6f44:5dd8::89\" bfd!=[]", "foouid\n"},
-					{"ovn-nbctl --timeout=15 --format=csv --data=bare --no-heading --columns=bfd find Logical_Router_Static_Route output_port=rtoe-GR_node1 nexthop=\"fd2e:6f44:5dd8::76\" bfd!=[]", "\n"},
-					{"ovn-nbctl --timeout=15 --format=csv --data=bare --no-heading --columns=_uuid find BFD logical_port=rtoe-GR_node1 dst_ip=\"fd2e:6f44:5dd8::76\"", "bfduuid\n"},
-					{"ovn-nbctl --timeout=15 --if-exists destroy BFD bfduuid", ""},
-				}),
-=======
+
 				[]libovsdbtest.TestData{
 					&nbdb.LogicalSwitch{
 						UUID: "node1",
@@ -862,7 +750,6 @@
 					},
 				},
 			),
->>>>>>> f0d82ea9
 		)
 
 		table.DescribeTable("reconciles deleting a exgw namespace with active pod",
@@ -920,36 +807,6 @@
 				err := app.Run([]string{app.Name})
 				gomega.Expect(err).NotTo(gomega.HaveOccurred())
 			},
-<<<<<<< HEAD
-			table.Entry("No BFD", false, []string{
-				"ovn-nbctl --timeout=15 --may-exist --policy=src-ip --ecmp-symmetric-reply lr-route-add GR_node1 10.128.1.3/32 9.0.0.1 rtoe-GR_node1",
-				"ovn-nbctl --timeout=15 --may-exist --policy=src-ip --ecmp-symmetric-reply lr-route-add GR_node1 10.128.1.3/32 9.0.0.2 rtoe-GR_node1",
-			}, []struct {
-				command string
-				res     string
-			}{
-				{"ovn-nbctl --timeout=15 --if-exists --policy=src-ip lr-route-del GR_node1 10.128.1.3/32 9.0.0.1", "\n"},
-				{"ovn-nbctl --timeout=15 --if-exists --policy=src-ip lr-route-del GR_node1 10.128.1.3/32 9.0.0.2", "\n"},
-				{"ovn-nbctl --timeout=15 --format=csv --data=bare --no-heading --columns=bfd find Logical_Router_Static_Route output_port=rtoe-GR_node1 nexthop=\"9.0.0.1\" bfd!=[]", "\n"},
-				{"ovn-nbctl --timeout=15 --format=csv --data=bare --no-heading --columns=bfd find Logical_Router_Static_Route output_port=rtoe-GR_node1 nexthop=\"9.0.0.2\" bfd!=[]", "\n"},
-				{"ovn-nbctl --timeout=15 --format=csv --data=bare --no-heading --columns=_uuid find BFD logical_port=rtoe-GR_node1 dst_ip=\"9.0.0.1\"", "\n"},
-				{"ovn-nbctl --timeout=15 --format=csv --data=bare --no-heading --columns=_uuid find BFD logical_port=rtoe-GR_node1 dst_ip=\"9.0.0.2\"", "\n"},
-			}),
-			table.Entry("BFD", true, []string{
-				"ovn-nbctl --timeout=15 --may-exist --bfd --policy=src-ip --ecmp-symmetric-reply lr-route-add GR_node1 10.128.1.3/32 9.0.0.1 rtoe-GR_node1",
-				"ovn-nbctl --timeout=15 --may-exist --bfd --policy=src-ip --ecmp-symmetric-reply lr-route-add GR_node1 10.128.1.3/32 9.0.0.2 rtoe-GR_node1",
-			}, []struct {
-				command string
-				res     string
-			}{
-				{"ovn-nbctl --timeout=15 --if-exists --policy=src-ip lr-route-del GR_node1 10.128.1.3/32 9.0.0.1", "\n"},
-				{"ovn-nbctl --timeout=15 --if-exists --policy=src-ip lr-route-del GR_node1 10.128.1.3/32 9.0.0.2", "\n"},
-				{"ovn-nbctl --timeout=15 --format=csv --data=bare --no-heading --columns=bfd find Logical_Router_Static_Route output_port=rtoe-GR_node1 nexthop=\"9.0.0.1\" bfd!=[]", "foouid\n"},
-				{"ovn-nbctl --timeout=15 --format=csv --data=bare --no-heading --columns=bfd find Logical_Router_Static_Route output_port=rtoe-GR_node1 nexthop=\"9.0.0.2\" bfd!=[]", "\n"},
-				{"ovn-nbctl --timeout=15 --format=csv --data=bare --no-heading --columns=_uuid find BFD logical_port=rtoe-GR_node1 dst_ip=\"9.0.0.2\"", "bfduuid\n"},
-				{"ovn-nbctl --timeout=15 --if-exists destroy BFD bfduuid", ""},
-			}))
-=======
 			table.Entry("No BFD", false,
 				[]libovsdbtest.TestData{
 					&nbdb.LogicalSwitch{
@@ -1080,7 +937,6 @@
 					},
 				},
 			))
->>>>>>> f0d82ea9
 	})
 
 	ginkgo.Context("on setting pod gateway annotations", func() {
@@ -1572,26 +1428,6 @@
 				gomega.Expect(err).NotTo(gomega.HaveOccurred())
 			},
 			table.Entry("No BFD", false,
-<<<<<<< HEAD
-				"ovn-nbctl --timeout=15 --may-exist --policy=src-ip --ecmp-symmetric-reply lr-route-add GR_node1 10.128.1.3/32 9.0.0.1 rtoe-GR_node1",
-				[]struct {
-					command string
-					res     string
-				}{
-					{"ovn-nbctl --timeout=15 --if-exists --policy=src-ip lr-route-del GR_node1 10.128.1.3/32 9.0.0.1", "\n"},
-					{"ovn-nbctl --timeout=15 --format=csv --data=bare --no-heading --columns=bfd find Logical_Router_Static_Route output_port=rtoe-GR_node1 nexthop=\"9.0.0.1\" bfd!=[]", "\n"},
-					{"ovn-nbctl --timeout=15 --format=csv --data=bare --no-heading --columns=_uuid find BFD logical_port=rtoe-GR_node1 dst_ip=\"9.0.0.1\"", "\n"},
-				}),
-			table.Entry("BFD", true, "ovn-nbctl --timeout=15 --may-exist --bfd --policy=src-ip --ecmp-symmetric-reply lr-route-add GR_node1 10.128.1.3/32 9.0.0.1 rtoe-GR_node1",
-				[]struct {
-					command string
-					res     string
-				}{
-					{"ovn-nbctl --timeout=15 --if-exists --policy=src-ip lr-route-del GR_node1 10.128.1.3/32 9.0.0.1", "\n"},
-					{"ovn-nbctl --timeout=15 --format=csv --data=bare --no-heading --columns=bfd find Logical_Router_Static_Route output_port=rtoe-GR_node1 nexthop=\"9.0.0.1\" bfd!=[]", "\n"},
-					{"ovn-nbctl --timeout=15 --format=csv --data=bare --no-heading --columns=_uuid find BFD logical_port=rtoe-GR_node1 dst_ip=\"9.0.0.1\"", "\n"},
-				}))
-=======
 				[]libovsdbtest.TestData{
 					&nbdb.LogicalSwitchPort{
 						UUID:      "lsp1",
@@ -1725,7 +1561,6 @@
 				},
 			),
 		)
->>>>>>> f0d82ea9
 	})
 	ginkgo.Context("on using bfd", func() {
 		ginkgo.It("should enable bfd only on the namespace gw when set", func() {
@@ -2008,38 +1843,7 @@
 					},
 				)
 				t.populateLogicalSwitchCache(fakeOvn)
-<<<<<<< HEAD
-				fExec.AddFakeCmd(&ovntest.ExpectedCmd{
-					Cmd:    "ovn-nbctl --timeout=15 --may-exist --bfd --policy=src-ip --ecmp-symmetric-reply lr-route-add GR_node1 10.128.1.3/32 9.0.0.1 rtoe-GR_node1",
-					Output: "\n",
-				})
-				fExec.AddFakeCmd(&ovntest.ExpectedCmd{
-					Cmd:    "ovn-nbctl --timeout=15 --if-exists --policy=src-ip lr-route-del GR_node1 10.128.1.3/32 9.0.0.1",
-					Output: "\n",
-				})
-
-				fExec.AddFakeCmd(&ovntest.ExpectedCmd{
-					Cmd:    "ovn-nbctl --timeout=15 --format=csv --data=bare --no-heading --columns=bfd find Logical_Router_Static_Route output_port=rtoe-GR_node1 nexthop=\"9.0.0.1\" bfd!=[]",
-					Output: "\n",
-				})
-
-				fExec.AddFakeCmd(&ovntest.ExpectedCmd{
-					Cmd:    "ovn-nbctl --timeout=15 --format=csv --data=bare --no-heading --columns=_uuid find BFD logical_port=rtoe-GR_node1 dst_ip=\"9.0.0.1\"",
-					Output: "bfduid\n",
-				})
-
-				fExec.AddFakeCmd(&ovntest.ExpectedCmd{
-					Cmd:    "ovn-nbctl --timeout=15 --if-exists destroy BFD bfduid",
-					Output: "bfduid\n",
-				})
-
-				fExec.AddFakeCmd(&ovntest.ExpectedCmd{
-					Cmd:    "ovn-nbctl --timeout=15 --may-exist --policy=src-ip --ecmp-symmetric-reply lr-route-add GR_node1 10.128.1.3/32 9.0.0.1 rtoe-GR_node1",
-					Output: "\n",
-				})
-=======
-
->>>>>>> f0d82ea9
+
 				injectNode(fakeOvn)
 				fakeOvn.controller.WatchNamespaces()
 				fakeOvn.controller.WatchPods()
@@ -2248,7 +2052,6 @@
 			err := app.Run([]string{app.Name})
 			gomega.Expect(err).NotTo(gomega.HaveOccurred())
 		})
-
 	})
 })
 
