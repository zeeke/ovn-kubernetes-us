package ovn

import (
	"context"
	"fmt"
	"os"
	"strconv"
	"strings"
	"time"

	"github.com/ovn-org/ovn-kubernetes/go-controller/pkg/config"
	"github.com/ovn-org/ovn-kubernetes/go-controller/pkg/factory"
	"github.com/ovn-org/ovn-kubernetes/go-controller/pkg/util"
	"github.com/sirupsen/logrus"
<<<<<<< HEAD
	metav1 "k8s.io/apimachinery/pkg/apis/meta/v1"
=======
	kapi "k8s.io/api/core/v1"
	v1 "k8s.io/api/core/v1"
	metav1 "k8s.io/apimachinery/pkg/apis/meta/v1"
	"k8s.io/apimachinery/pkg/util/wait"
>>>>>>> 82930122
	"k8s.io/client-go/kubernetes"
	"k8s.io/client-go/tools/cache"
	"k8s.io/client-go/tools/leaderelection"
	"k8s.io/client-go/tools/leaderelection/resourcelock"
)

const (
	invalidIPAddress = "0.0.0.1"
	haLeaderLockName = "ovn-kubernetes-master"
	ovnkubeDbEp      = "ovnkube-db"
	haMasterLeader   = "k8s.ovn.org/ovnkube-master-leader"
)

// HAMasterController is the object holder for managing the HA master
// cluster
type HAMasterController struct {
<<<<<<< HEAD
	kubeClient    kubernetes.Interface
	ovnController *Controller
	nodeName      string
	isLeader      bool
	leaderElector *leaderelection.LeaderElector
	stopChan      chan struct{}
	nodeSelector  *metav1.LabelSelector
=======
	kubeClient      kubernetes.Interface
	ovnController   *Controller
	manageDBServers bool
	nodeName        string
	isLeader        bool
	leaderElector   *leaderelection.LeaderElector
	stopChan        chan struct{}
>>>>>>> 82930122
}

// NewHAMasterController creates a new HA Master controller
func NewHAMasterController(kubeClient kubernetes.Interface, wf *factory.WatchFactory,
	nodeName string, stopChan chan struct{},
	hybridOverlayClusterSubnets []config.CIDRNetworkEntry,
	nodeSelector *metav1.LabelSelector) *HAMasterController {
	ovnController := NewOvnController(kubeClient, wf, hybridOverlayClusterSubnets)
	return &HAMasterController{
<<<<<<< HEAD
		kubeClient:    kubeClient,
		ovnController: ovnController,
		nodeName:      nodeName,
		isLeader:      false,
		leaderElector: nil,
		stopChan:      stopChan,
		nodeSelector:  nodeSelector,
=======
		kubeClient:      kubeClient,
		ovnController:   ovnController,
		nodeName:        nodeName,
		manageDBServers: config.MasterHA.ManageDBServers,
		isLeader:        false,
		leaderElector:   nil,
		stopChan:        stopChan,
>>>>>>> 82930122
	}
}

// StartHAMasterController runs the replication controller
func (hacontroller *HAMasterController) StartHAMasterController() error {
	if hacontroller.manageDBServers {
		// Always demote the OVN DBs to backup mode.
		// After the leader election, the leader will promote the OVN Dbs
		// to become active.
		if err := hacontroller.DemoteOVNDbs(invalidIPAddress, config.MasterHA.NbPort, config.MasterHA.SbPort); err != nil {
			// If we are not able to communicate to the OVN ovsdb-servers,
			// then it is better to return than continue.
			// cmd/ovnkube.go will panic if this function returns error.
			return err
		}
	}

	hacontrollerOnStartedLeading := func(ctx context.Context) {
		logrus.Infof(" I (%s) won the election. In active mode", hacontroller.nodeName)
		if err := hacontroller.ConfigureAsActive(hacontroller.nodeName); err != nil {
			if hacontroller.manageDBServers {
				// Stop ovn-northd before panicking.
				_, _, _ = util.RunOVNNorthAppCtl("exit")
			}
			panic(err.Error())
		}
		hacontroller.isLeader = true
	}

	hacontrollerOnStoppedLeading := func() {
		//This node was leader and it lost the election.
		// Whenever the node transitions from leader to follower,
		// we need to handle the transition properly like clearing
		// the cache. It is better to exit for now.
		// kube will restart and this will become a follower.
		if hacontroller.manageDBServers {
			// Stop ovn-northd and then exit.
			_, _, _ = util.RunOVNNorthAppCtl("exit")
		}
		logrus.Infof("I (%s) am no longer a leader. Exiting", hacontroller.nodeName)
		os.Exit(1)
	}

	hacontrollerNewLeader := func(nodeName string) {
		if nodeName != hacontroller.nodeName {
			logrus.Infof(" I (%s) lost the election to %s. In Standby mode", hacontroller.nodeName, nodeName)
			if ep, err := hacontroller.ovnController.kube.GetEndpoint(config.Kubernetes.OVNConfigNamespace, ovnkubeDbEp); err == nil {
				if err := hacontroller.ConfigureAsStandby(ep); err != nil {
					if hacontroller.manageDBServers {
						// Stop ovn-northd and then exit
						_, _, _ = util.RunOVNNorthAppCtl("exit")
					}
					panic(err.Error())
				}
			}
		}
	}

	// Set up leader election process first
	rl, err := resourcelock.New(
		resourcelock.ConfigMapsResourceLock,
		config.Kubernetes.OVNConfigNamespace,
		haLeaderLockName,
		hacontroller.kubeClient.CoreV1(),
		nil,
		resourcelock.ResourceLockConfig{
			Identity:      hacontroller.nodeName,
			EventRecorder: nil,
		})
	if err != nil {
		return err
	}

	lec := leaderelection.LeaderElectionConfig{
		Lock:          rl,
		LeaseDuration: time.Duration(config.MasterHA.ElectionLeaseDuration) * time.Second,
		RenewDeadline: time.Duration(config.MasterHA.ElectionRenewDeadline) * time.Second,
		RetryPeriod:   time.Duration(config.MasterHA.ElectionRetryPeriod) * time.Second,
		Callbacks: leaderelection.LeaderCallbacks{
			OnStartedLeading: hacontrollerOnStartedLeading,
			OnStoppedLeading: hacontrollerOnStoppedLeading,
			OnNewLeader:      hacontrollerNewLeader,
		},
	}

	hacontroller.leaderElector, err = leaderelection.NewLeaderElector(lec)
	if err != nil {
		return err
	}

	go hacontroller.leaderElector.Run(context.Background())

	return hacontroller.WatchOvnDbEndpoints()
}

// ConfigureAsActive configures the node as active.
func (hacontroller *HAMasterController) ConfigureAsActive(masterNodeName string) error {
	if hacontroller.manageDBServers {
		// Step 1: Update the ovnkube-db endpoints with invalid Ip.
		// Step 2: Promote OVN DB servers to become active
		// Step 3: Make sure that ovn-northd has done one round of
		//         flow computation.
		// Step 4: Update the ovnkube-db endpoints with the new master Ip.

		// Find the endpoint for the service
		ep, err := hacontroller.ovnController.kube.GetEndpoint(config.Kubernetes.OVNConfigNamespace, ovnkubeDbEp)
		if err != nil {
			ep = nil
		}
		err = hacontroller.updateOvnDbEndpoints(ep, true)
		if err != nil {
			return err
		}

		// Promote the OVN DB servers
		err = hacontroller.PromoteOVNDbs(config.MasterHA.NbPort, config.MasterHA.SbPort)
		if err != nil {
			return err
		}

		// Wait for ovn-northd sync up
		err = hacontroller.syncOvnNorthd()
		if err != nil {
			return err
		}

		ep, err = hacontroller.ovnController.kube.GetEndpoint(config.Kubernetes.OVNConfigNamespace, ovnkubeDbEp)
		if err != nil {
			// This should not happen.
			ep = nil
		}
		err = hacontroller.updateOvnDbEndpoints(ep, false)
		if err != nil {
			return err
		}
	}

	// run the cluster controller to init the master
	err := hacontroller.ovnController.StartClusterMaster(hacontroller.nodeName)
	if err != nil {
		return err
	}

<<<<<<< HEAD
	return hacontroller.ovnController.Run(hacontroller.nodeSelector, hacontroller.stopChan)
=======
	return hacontroller.ovnController.Run(hacontroller.stopChan)
}

//updateOvnDbEndpoints Updates the ovnkube-db endpoints. Should be called
// only if ovnkube-master is leader. This function will create the ovnkube-db endpoints
// if it doesn't exist.
func (hacontroller *HAMasterController) updateOvnDbEndpoints(ep *kapi.Endpoints, configureInvalidIP bool) error {

	var epIP string
	if configureInvalidIP {
		epIP = invalidIPAddress
	} else {
		epIP = config.Kubernetes.PodIP
	}

	epSubsets := []v1.EndpointSubset{
		{
			Addresses: []v1.EndpointAddress{
				{IP: epIP},
			},
			Ports: []v1.EndpointPort{
				{
					Name: "north",
					Port: int32(config.MasterHA.NbPort),
				},
				{
					Name: "south",
					Port: int32(config.MasterHA.SbPort),
				},
			},
		},
	}

	var err error
	if ep == nil {
		logrus.Debugf("updateOvnDbEndpoints : Creating the endpoint")
		// Create the endpoint
		ovndbEp := v1.Endpoints{
			ObjectMeta: metav1.ObjectMeta{
				Namespace:   config.Kubernetes.OVNConfigNamespace,
				Name:        ovnkubeDbEp,
				Annotations: map[string]string{haMasterLeader: hacontroller.nodeName},
			},
			Subsets: epSubsets,
		}

		_, err = hacontroller.ovnController.kube.CreateEndpoint(config.Kubernetes.OVNConfigNamespace, &ovndbEp)
		if err != nil {
			return fmt.Errorf("%s Endpoint Create failed", ovnkubeDbEp)
		}
	} else {
		logrus.Debugf("updateOvnDbEndpoints : Updating the endpoint")
		ovndbEp := ep.DeepCopy()
		ovndbEp.Subsets = epSubsets
		ovndbEp.Annotations[haMasterLeader] = hacontroller.nodeName
		_, err := hacontroller.ovnController.kube.UpdateEndpoint(config.Kubernetes.OVNConfigNamespace, ovndbEp)
		if err != nil {
			return fmt.Errorf("%s Endpoint Update failed", ovnkubeDbEp)
		}
	}
	return err
}

// ConfigureAsStandby configures the node as standby
func (hacontroller *HAMasterController) ConfigureAsStandby(ep *kapi.Endpoints) error {
	if !hacontroller.manageDBServers {
		// Nothing to do if not managing db servers.
		return nil
	}

	// Get the master ip
	masterIPList, sbDBPort, nbDBPort, err := util.ExtractDbRemotesFromEndpoint(ep)
	if err != nil {
		// The db remotes are invalid. Return without doing anything.
		// Once master updates the endpoints properly we will be notified.
		logrus.Errorf("ConfigureAsStandby : error in extracting DbRemotes From Endpoint")
		return nil
	}

	logrus.Infof("ConfigureAsStandby: New leader IP is : [%s]", masterIPList[0])

	activeServerOutOfSync := func(northbound bool, masterIP string, port int32) (bool, error) {
		var stdout, detail string
		var err error

		if northbound {
			detail = "northbound"
			stdout, _, err = util.RunOVNNBAppCtl("ovsdb-server/get-active-ovsdb-server")
		} else {
			detail = "southbound"
			stdout, _, err = util.RunOVNSBAppCtl("ovsdb-server/get-active-ovsdb-server")
		}
		if err != nil {
			logrus.Errorf("Getting  active-ovsdb-server of %s ovsdb-server failed", detail)
			return true, err
		}

		s := strings.Split(stdout, ":")
		if len(s) != 3 {
			return true, nil
		}

		if s[0] != "tcp" || s[1] != masterIP || s[2] != strconv.Itoa(int(port)) {
			return true, nil
		}

		return false, nil
	}

	outOfSync, err := activeServerOutOfSync(true, masterIPList[0], nbDBPort)
	if err != nil {
		return err
	}

	if !outOfSync {
		outOfSync, err = activeServerOutOfSync(false, masterIPList[0], sbDBPort)
		if err != nil || !outOfSync {
			return err
		}
	}

	logrus.Debugf("ConfigureAsStandby : active server out of sync..Setting the new active server to : " + masterIPList[0])
	err = hacontroller.DemoteOVNDbs(masterIPList[0], int(nbDBPort), int(sbDBPort))
	if err != nil {
		logrus.Errorf("Demoting OVN ovsdb-servers to standby failed")
	}
	return err
}

func (hacontroller *HAMasterController) validateOvnDbEndpoints(ep *kapi.Endpoints) bool {
	if ep.Name != ovnkubeDbEp {
		return false
	}

	leader, present := ep.Annotations[haMasterLeader]
	if !present || leader != hacontroller.leaderElector.GetLeader() {
		return false
	}

	masterIPList, sbDBPort, nbDBPort, err := util.ExtractDbRemotesFromEndpoint(ep)
	if err != nil {
		return false
	}

	if masterIPList[0] != config.Kubernetes.PodIP ||
		sbDBPort != int32(config.MasterHA.SbPort) || nbDBPort != int32(config.MasterHA.NbPort) {
		return false
	}

	return true
}

// WatchOvnDbEndpoints watches the ovnkube-db end point
func (hacontroller *HAMasterController) WatchOvnDbEndpoints() error {
	HandleOvnDbEpUpdate := func(ep *kapi.Endpoints) {
		if ep.Name != ovnkubeDbEp {
			return
		}
		if hacontroller.leaderElector.GetLeader() == "" {
			// If no leader is elected yet don't handle the endpoint updates.
			// This can happen for the first time when ovnkube is started.
			return
		}
		if hacontroller.leaderElector.IsLeader() {
			if !hacontroller.validateOvnDbEndpoints(ep) {
				_ = hacontroller.updateOvnDbEndpoints(ep, false)
			}
		} else {
			err := hacontroller.ConfigureAsStandby(ep)
			if err != nil {
				logrus.Errorf(err.Error())
				panic(err.Error())
			}
		}
	}

	_, err := hacontroller.ovnController.watchFactory.AddFilteredEndpointsHandler(config.Kubernetes.OVNConfigNamespace,
		cache.ResourceEventHandlerFuncs{
			AddFunc: func(obj interface{}) {
				ep := obj.(*kapi.Endpoints)
				HandleOvnDbEpUpdate(ep)
			},
			UpdateFunc: func(old, new interface{}) {
				epNew := new.(*kapi.Endpoints)
				HandleOvnDbEpUpdate(epNew)
			},
			DeleteFunc: func(obj interface{}) {
				ep := obj.(*kapi.Endpoints)
				if ep.Name == ovnkubeDbEp && hacontroller.leaderElector.IsLeader() {
					_ = hacontroller.updateOvnDbEndpoints(nil, false)
				}
			},
		}, nil)
	return err
}

//PromoteOVNDbs promotes the OVN Db servers and resumes the ovn-northd.
func (hacontroller *HAMasterController) PromoteOVNDbs(nbDBPort, sbDBPort int) error {
	_, _, err := util.RunOVNCtl("promote_ovnnb")
	if err != nil {
		logrus.Errorf("promoting ovnnb failed")
		return err
	}

	_, _, err = util.RunOVNCtl("promote_ovnsb")
	if err != nil {
		logrus.Errorf("promoting ovnsb failed")
		return err
	}

	// Configure OVN dbs to listen on the ovnkube-pod-ip
	target := "ptcp:" + strconv.Itoa(nbDBPort) + ":" + config.Kubernetes.PodIP
	_, _, err = util.RunOVNNBAppCtl("ovsdb-server/add-remote", target)
	if err != nil {
		logrus.Errorf("Adding remote [%s] to NB ovsdb-server failed", target)
		return err
	}

	target = "ptcp:" + strconv.Itoa(sbDBPort) + ":" + config.Kubernetes.PodIP
	_, _, err = util.RunOVNSBAppCtl("ovsdb-server/add-remote", target)
	if err != nil {
		logrus.Errorf("Adding remote [%s] to SB ovsdb-server failed", target)
		return err
	}

	// Ignore the error from this command for now as the patch in OVN
	// to add the pause/resume support is not yet merged.
	//TODO: Handle the err properly when ovn-northd supports pause/resume
	_, _, _ = util.RunOVNNorthAppCtl("resume")
	return nil
}

//DemoteOVNDbs demotes the OVN Db servers and configure them to connect
//to the new master and pauses the ovn-northd.
func (hacontroller *HAMasterController) DemoteOVNDbs(masterIP string, nbDBPort, sbDBPort int) error {
	_, _, err := util.RunOVNCtl("demote_ovnnb", "--db-nb-sync-from-addr="+masterIP,
		"--db-nb-sync-from-port="+strconv.Itoa(nbDBPort))
	if err != nil {
		logrus.Errorf("Demoting NB ovsdb-server failed")
		return err
	}

	_, _, err = util.RunOVNCtl("demote_ovnsb", "--db-sb-sync-from-addr="+masterIP,
		"--db-sb-sync-from-port="+strconv.Itoa(sbDBPort))

	if err != nil {
		logrus.Errorf("Demoting SB ovsdb-server failed")
		return err
	}

	// Ignore the error from this command for now as the patch in OVN
	// to add the pause/resume support is not yet merged.
	//TODO: Handle the err properly when ovn-northd supports pause/resume
	_, _, _ = util.RunOVNNorthAppCtl("pause")
	return nil
}

func (hacontroller *HAMasterController) syncOvnNorthd() error {
	// To sync ovn-northd we do this
	// 1. Get the nb-cfg value from NB_Global table
	//    $nb_nb_cfg=`ovn-nbctl --bare --columns nb_cfg list NB_Global`
	// 2. Get the nb-cfg value from SB_Global table
	//    $sb_nb_cfg=`ovn-sbctl --bare --columns nb_cfg list SB_Global`
	// 3. Increment the value of nb_nb_cfg by 1 and make sure that nb_nb_cfg != sb_nb_cfg
	// 4. Set the nb_nb_cfg in NB_Global table.
	//    $ovn-nbctl set NB_Global. nb_cfg=$nb_nb_cfg
	// 5. Query for nb-cfg in SB_Global table and make sure that it is incremented by 1.
	//    Wait for some time.
	// Return true if sb_nb_cfg gets incremented by 1 within the timeout (30 seconds)
	// Return false otherwise.

	stdout, _, err := util.RunOVNNbctl("--bare", "--columns", "nb_cfg", "list", "NB_Global")
	if err != nil {
		logrus.Errorf("Error in getting NB_Global's nb_cfg column")
		return err
	}

	nbNbCfg, _ := strconv.Atoi(stdout)

	stdout, _, err = util.RunOVNSbctl("--bare", "--columns", "nb_cfg", "list", "SB_Global")
	if err != nil {
		logrus.Errorf("Error in getting SB_Global's nb_cfg column")
		return err
	}

	sbNbCfg, _ := strconv.Atoi(stdout)

	nbNbCfg++
	if nbNbCfg == sbNbCfg {
		nbNbCfg++
	}

	nbCfgValue := "nb_cfg=" + strconv.Itoa(nbNbCfg)
	_, _, err = util.RunOVNNbctl("set", "NB_Global", ".", nbCfgValue)

	if err != nil {
		logrus.Errorf("Error in setting NB_Global's nb_cfg column")
		return err
	}

	if err = wait.PollImmediate(500*time.Millisecond, 30*time.Second, func() (bool, error) {
		stdout, _, err = util.RunOVNSbctl("--bare", "--columns", "nb_cfg", "list", "SB_Global")
		if err != nil {
			return false, err
		}

		sbNbCfg, _ := strconv.Atoi(stdout)
		if nbNbCfg == sbNbCfg {
			return true, nil
		}

		return false, nil
	}); err != nil {
		return fmt.Errorf("Error getting the correct nb_cfg value in SB_Global table")
	}
	return nil
>>>>>>> 82930122
}<|MERGE_RESOLUTION|>--- conflicted
+++ resolved
@@ -12,14 +12,10 @@
 	"github.com/ovn-org/ovn-kubernetes/go-controller/pkg/factory"
 	"github.com/ovn-org/ovn-kubernetes/go-controller/pkg/util"
 	"github.com/sirupsen/logrus"
-<<<<<<< HEAD
-	metav1 "k8s.io/apimachinery/pkg/apis/meta/v1"
-=======
 	kapi "k8s.io/api/core/v1"
 	v1 "k8s.io/api/core/v1"
 	metav1 "k8s.io/apimachinery/pkg/apis/meta/v1"
 	"k8s.io/apimachinery/pkg/util/wait"
->>>>>>> 82930122
 	"k8s.io/client-go/kubernetes"
 	"k8s.io/client-go/tools/cache"
 	"k8s.io/client-go/tools/leaderelection"
@@ -36,15 +32,6 @@
 // HAMasterController is the object holder for managing the HA master
 // cluster
 type HAMasterController struct {
-<<<<<<< HEAD
-	kubeClient    kubernetes.Interface
-	ovnController *Controller
-	nodeName      string
-	isLeader      bool
-	leaderElector *leaderelection.LeaderElector
-	stopChan      chan struct{}
-	nodeSelector  *metav1.LabelSelector
-=======
 	kubeClient      kubernetes.Interface
 	ovnController   *Controller
 	manageDBServers bool
@@ -52,7 +39,7 @@
 	isLeader        bool
 	leaderElector   *leaderelection.LeaderElector
 	stopChan        chan struct{}
->>>>>>> 82930122
+	nodeSelector    *metav1.LabelSelector
 }
 
 // NewHAMasterController creates a new HA Master controller
@@ -62,15 +49,6 @@
 	nodeSelector *metav1.LabelSelector) *HAMasterController {
 	ovnController := NewOvnController(kubeClient, wf, hybridOverlayClusterSubnets)
 	return &HAMasterController{
-<<<<<<< HEAD
-		kubeClient:    kubeClient,
-		ovnController: ovnController,
-		nodeName:      nodeName,
-		isLeader:      false,
-		leaderElector: nil,
-		stopChan:      stopChan,
-		nodeSelector:  nodeSelector,
-=======
 		kubeClient:      kubeClient,
 		ovnController:   ovnController,
 		nodeName:        nodeName,
@@ -78,7 +56,7 @@
 		isLeader:        false,
 		leaderElector:   nil,
 		stopChan:        stopChan,
->>>>>>> 82930122
+		nodeSelector:    nodeSelector,
 	}
 }
 
@@ -222,10 +200,7 @@
 		return err
 	}
 
-<<<<<<< HEAD
 	return hacontroller.ovnController.Run(hacontroller.nodeSelector, hacontroller.stopChan)
-=======
-	return hacontroller.ovnController.Run(hacontroller.stopChan)
 }
 
 //updateOvnDbEndpoints Updates the ovnkube-db endpoints. Should be called
@@ -541,5 +516,4 @@
 		return fmt.Errorf("Error getting the correct nb_cfg value in SB_Global table")
 	}
 	return nil
->>>>>>> 82930122
 }