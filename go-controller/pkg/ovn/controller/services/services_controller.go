--- conflicted
+++ resolved
@@ -152,11 +152,7 @@
 		// and handles removal of stale data on upgrades
 		klog.Info("Remove stale OVN services")
 		if err := c.repair.runOnce(); err != nil {
-<<<<<<< HEAD
-			klog.Errorf("Error repairing services: %v")
-=======
 			klog.Errorf("Error repairing services: %v", err)
->>>>>>> fe90d858
 		}
 	}
 	// Start the workers after the repair loop to avoid races
